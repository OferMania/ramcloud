/* Copyright (c) 2009 Stanford University
 *
 * Permission to use, copy, modify, and distribute this software for any
 * purpose with or without fee is hereby granted, provided that the above
 * copyright notice and this permission notice appear in all copies.
 *
 * THE SOFTWARE IS PROVIDED "AS IS" AND THE AUTHOR(S) DISCLAIM ALL WARRANTIES
 * WITH REGARD TO THIS SOFTWARE INCLUDING ALL IMPLIED WARRANTIES OF
 * MERCHANTABILITY AND FITNESS. IN NO EVENT SHALL AUTHORS BE LIABLE FOR
 * ANY SPECIAL, DIRECT, INDIRECT, OR CONSEQUENTIAL DAMAGES OR ANY DAMAGES
 * WHATSOEVER RESULTING FROM LOSS OF USE, DATA OR PROFITS, WHETHER IN AN
 * ACTION OF CONTRACT, NEGLIGENCE OR OTHER TORTIOUS ACTION, ARISING OUT OF
 * OR IN CONNECTION WITH THE USE OR PERFORMANCE OF THIS SOFTWARE.
 */

#include <string>
#include <cstring>

#include "TestUtil.h"
#include "BackupServer.h"
#include "Log.h"
#include "Master.h"
#include "MockTransport.h"
#include "Rpc.h"
#include "TransportManager.h"

namespace RAMCloud {

/**
 * Unit tests for BackupServer.
 */
class BackupServerTest : public CppUnit::TestFixture {

    CPPUNIT_TEST_SUITE(BackupServerTest);
    CPPUNIT_TEST(test_openSegment);
    CPPUNIT_TEST(test_openSegment_alreadyOpen);
    CPPUNIT_TEST(test_writeSegment);
    CPPUNIT_TEST(test_writeSegment_segmentNotOpen);
    CPPUNIT_TEST(test_writeSegment_badOffset);
    CPPUNIT_TEST(test_writeSegment_badLength);
    CPPUNIT_TEST(test_writeSegment_badOffsetPlusLength);
    CPPUNIT_TEST_SUITE_END();

    BackupServer* backup;
    const uint32_t segmentSize;
    const uint32_t segmentFrames;
    BackupStorage* storage;
    MockTransport* transport;

  public:
    BackupServerTest()
        : backup(NULL)
        , segmentSize(1 << 16)
        , segmentFrames(2)
        , storage(NULL)
        , transport(NULL)
    {
    }

    void
    setUp()
    {
        transport = new MockTransport();
        transportManager.registerMock(transport);
        storage = new InMemoryStorage(segmentSize, segmentFrames);
        backup = new BackupServer(*storage);
    }

    void
    tearDown()
    {
<<<<<<< HEAD
        unlink(LOG_PATH);
        transportManager.unregisterMock();
        delete transport;
    }

    // Construct a backup and check members to verify our
    // understanding
    void
    test_constructor_normal()
    {
        BackupServer backup(LOG_PATH);

        CPPUNIT_ASSERT(backup.logFD != -1);

        const int pagesize = getpagesize();
        CPPUNIT_ASSERT(backup.seg);
        CPPUNIT_ASSERT(!((uintptr_t)backup.seg & (pagesize - 1)));

        CPPUNIT_ASSERT_EQUAL(INVALID_SEGMENT_ID, backup.openSegNum);

        for (uint64_t i = 0; i < SEGMENT_FRAMES; i++) {
            CPPUNIT_ASSERT(backup.freeMap.get(i));
            CPPUNIT_ASSERT_EQUAL(INVALID_SEGMENT_ID,
                                 backup.segmentAtFrame[i]);
        }
    }

    void
    test_constructor_badPath()
    {
        try {
            BackupServer backup("/god/hates/ponies/");
            CPPUNIT_ASSERT_MESSAGE("Backup construction should fail on "
                                   "non-existant directory for log path.",
                                   false);
            CPPUNIT_ASSERT(false);
        } catch (BackupLogIOException& e) {}
    }

    // TODO(stutsman) There are some other things to test in the
    // constructor but they are only compile time selectable for now

    // Ensure INVALID_SEGMENT_ID cannot be used
    void
    test_writeSegment_badSegmentNumber()
    {
        BackupServer backup(LOG_PATH);

        try {
            backup.writeSegment(INVALID_SEGMENT_ID, 0, "test", 5);
            CPPUNIT_ASSERT(false);
        } catch (BackupException& e) {}
    }

    // Ensure that segments must be committed before new writeSegments
    // then check to see if data is correct from first writeSegment
    // TODO(stutsman) This single open segment condition should be
    // relaxed relatively early in development.
    void
    test_writeSegment_normal()
    {
        BackupServer backup(LOG_PATH);

        try {
            backup.writeSegment(0, 0,
                                testMessage.c_str(), testMessageLen);
            backup.writeSegment(1, 0,
                                testMessage.c_str(), testMessageLen);
            CPPUNIT_ASSERT(false);
        } catch (BackupException& e) {}

        CPPUNIT_ASSERT(!strncmp(testMessage.c_str(),
                                backup.seg, testMessageLen));
    }

    void
    test_writeSegment_dataTooLarge()
    {
        BackupServer backup(LOG_PATH);

        char buf[SEGMENT_SIZE + 256];
        try {
            backup.writeSegment(0, 0, buf, SEGMENT_SIZE + 256);
            CPPUNIT_ASSERT(false);
        } catch (BackupSegmentOverflowException& e) {}
    }

    void
    test_writeSegment_offsetTooLarge()
    {
        BackupServer backup(LOG_PATH);

        try {
            backup.writeSegment(0, SEGMENT_SIZE,
                         testMessage.c_str(), testMessageLen);
            CPPUNIT_ASSERT(false);
        } catch (BackupSegmentOverflowException& e) {}
    }

    // Test offset is ok but runs off the end
    void
    test_writeSegment_overflow()
    {
        BackupServer backup(LOG_PATH);

        try {
            backup.writeSegment(0, SEGMENT_SIZE - 2,
                                testMessage.c_str(), testMessageLen);
            CPPUNIT_ASSERT(false);
        } catch (BackupSegmentOverflowException& e) {}
    }

    // Make sure flush fails if we have no free segment frames
    void
    test_flushSegment_noFreeFrames()
    {
        BackupServer backup(LOG_PATH);
        // TODO(stutsman) these is somekind of problem with clearing
        // all the values in the freeMap resulting in some kind of
        // exception
        backup.freeMap.clearAll();
        backup.writeSegment(12, 0,
                            testMessage.c_str(), testMessageLen);
        try {
            backup.flushSegment();
            CPPUNIT_ASSERT(false);
        } catch (BackupException& e) {}
    }

    void
    test_flushSegment_normal()
    {
        BackupServer backup(LOG_PATH);

        backup.writeSegment(12, 0,
                            testMessage.c_str(), testMessageLen);
        backup.flushSegment();

        char buf[SEGMENT_SIZE];
        backup.retrieveSegment(12, &buf[0]);
        CPPUNIT_ASSERT(!strncmp(testMessage.c_str(),
                                &buf[0], testMessageLen));
    }

    // See what happens if the log is closed during operation
    void
    test_flushSegment_logClosed()
    {
        BackupServer backup(LOG_PATH);

        backup.writeSegment(12, 0,
                            testMessage.c_str(), testMessageLen);

        close(backup.logFD);

        try {
            backup.flushSegment();
            CPPUNIT_ASSERT(false);
        } catch (BackupLogIOException& e) {}
    }

    void
    test_commitSegment_badSegmentNumber()
    {
        BackupServer backup(LOG_PATH);

        try {
            backup.commitSegment(INVALID_SEGMENT_ID);
            CPPUNIT_ASSERT(false);
        } catch (BackupException& e) {}
    }

    void
    test_commitSegment_normal()
    {
        BackupServer backup(LOG_PATH);

        // Simple test - should work
        char buf[SEGMENT_SIZE];
        uint64_t targetFrame = 0;
        for (uint64_t seg = 20; seg < 24; seg++) {
            backup.writeSegment(seg, 0,
                                testMessage.c_str(), testMessageLen);
            backup.commitSegment(seg);
            // Check to make sure it's in the right slot
            CPPUNIT_ASSERT_EQUAL(seg, backup.segmentAtFrame[targetFrame]);
            targetFrame++;

            backup.retrieveSegment(seg, &buf[0]);
            CPPUNIT_ASSERT(!strncmp(testMessage.c_str(),
                                    &buf[0], testMessageLen));
        }

    }

    void
    test_commitSegment_quirky()
    {
        BackupServer backup(LOG_PATH);

        // TODO(stutsman) Finish me
        CPPUNIT_ASSERT(false);

        backup.freeMap.clear(63);
        backup.freeMap.clear(64);
        // Test what happens when we run out of seg frames
        //for (uint64_t i = 0; i < SEGMENT_FRAMES - 1; i++)
        for (int64_t i = 0; i < 64; i++)
            backup.freeMap.clear(i);
        backup.writeSegment(0, 0, testMessage.c_str(), testMessageLen);
        backup.commitSegment(0);
        try {
            backup.writeSegment(1, 0,
                                testMessage.c_str(), testMessageLen);
            backup.commitSegment(1);
            CPPUNIT_ASSERT(false);
        } catch (BackupException& e) {}
    }

    void
    test_commitSegment_commitWithoutWriteSegment()
    {
        BackupServer backup(LOG_PATH);

        // Try to commit a segment that isn't open
        try {
            backup.commitSegment(0);
            CPPUNIT_ASSERT(false);
        } catch (BackupException& e) {}
=======
        delete backup;
        delete storage;
>>>>>>> 89ba5eb5
    }

    void
    rpc(const char* input)
    {
<<<<<<< HEAD
        BackupServer backup(LOG_PATH);

        try {
            backup.freeSegment(INVALID_SEGMENT_ID);
            CPPUNIT_ASSERT(false);
        } catch (BackupException& e) {}
=======
        transport->setInput(input);
        backup->handleRpc<BackupServer>();
>>>>>>> 89ba5eb5
    }

    void
    test_openSegment()
    {
        rpc("131 0 99 0 88 0");             // open 99,88
        CPPUNIT_ASSERT_EQUAL("serverReply: 0 0", transport->outputLog);
        BackupServer::SegmentInfo &info =
            backup->segments[BackupServer::MasterSegmentIdPair(99, 88)];
        CPPUNIT_ASSERT(NULL != info.segment);
        char* address =
            static_cast<InMemoryStorage::Handle*>(info.storageHandle)->
                getAddress();
        CPPUNIT_ASSERT(NULL != address);
    }

    void
    test_openSegment_alreadyOpen()
    {
        rpc("131 0 99 0 88 0");             // open 99,88
        rpc("131 0 99 0 88 0");             // open 99,88
        CPPUNIT_ASSERT_EQUAL("serverReply: 0 0 | serverReply: 12 0",
                             transport->outputLog);
    }

    void
    test_writeSegment()
    {
        rpc("131 0 99 0 88 0");             // open 99,88
        rpc("133 0 99 0 88 0 10 4 test");   // write 99,88 at 10 for 4 bytes
        CPPUNIT_ASSERT_EQUAL("serverReply: 0 0 | serverReply: 0 0",
                             transport->outputLog);
        BackupServer::SegmentInfo &info =
            backup->segments[BackupServer::MasterSegmentIdPair(99, 88)];
        CPPUNIT_ASSERT(NULL != info.segment);
        CPPUNIT_ASSERT_EQUAL("test", &info.segment[10]);
    }

    void
    test_writeSegment_segmentNotOpen()
    {
<<<<<<< HEAD
        BackupServer backup(LOG_PATH);
        char buf[SEGMENT_SIZE];
        try {
            // Try to fetch INVALID_SEGMENT_ID
            backup.retrieveSegment(INVALID_SEGMENT_ID, &buf[0]);
            CPPUNIT_ASSERT(false);
        } catch (BackupException& e) {}
=======
        rpc("133 0 99 0 88 0 0 0");             // write 99,88
        CPPUNIT_ASSERT_EQUAL("serverReply: 11 0",
                             transport->outputLog);
>>>>>>> 89ba5eb5
    }

    void
    test_writeSegment_badOffset()
    {
        rpc("131 0 99 0 88 0");                 // open 99,88
        rpc("133 0 99 0 88 0 9999999 4 test");  // write 99,88 out of bounds
        CPPUNIT_ASSERT_EQUAL("serverReply: 0 0 | serverReply: 13 0",
                             transport->outputLog);
    }

    void
    test_writeSegment_badLength()
    {
        rpc("131 0 99 0 88 0");                 // open 99,88
        rpc("133 0 99 0 88 0 0 9999999 test");  // write 99,88 too long
        CPPUNIT_ASSERT_EQUAL("serverReply: 0 0 | serverReply: 13 0",
                             transport->outputLog);
    }

    void
    test_writeSegment_badOffsetPlusLength()
    {
<<<<<<< HEAD
        BackupServer backup(LOG_PATH);

        backup.writeSegment(76, 0, testMessage.c_str(), testMessageLen);
        backup.commitSegment(76);

        backup.writeSegment(82, 0, testMessage.c_str(), testMessageLen);
        backup.commitSegment(82);

        uint64_t list[1];
        uint32_t count = 1;
        try {
            backup.getSegmentList(&list[0], count);
            CPPUNIT_ASSERT_MESSAGE("getSegmentList with too short "
                                   " list space should have failed", false);
        } catch (BackupException& e) {}
    }

    void
    test_extractMetadata_normal()
    {
        BackupServer backup(LOG_PATH);

        RecoveryObjectMetadata meta;
        DECLARE_OBJECT(o, 23);
        o->id = 11;
        o->table = 13;
        o->version = 19;
        o->data_len = 23;
        backup.extractMetadata(o, 29, &meta);

        CPPUNIT_ASSERT_EQUAL((uint64_t) 11lu, meta.key);
        CPPUNIT_ASSERT_EQUAL((uint64_t) 13lu, meta.table);
        CPPUNIT_ASSERT_EQUAL((uint64_t) 19lu, meta.version);
        CPPUNIT_ASSERT_EQUAL((uint64_t) 29lu, meta.offset);
        CPPUNIT_ASSERT_EQUAL((uint64_t) 23lu, meta.length);
    }

    /**
     * Write a segment header to the beginning of a segment on the
     * backup instance given.
     *
     * \param[in] backup
     *     The backup instance to be written to.
     * \param[in] segNum
     *     The segment number to place in the segment header
     *     to be defined.
     * \return
     *     The offset into the segment at which more data can be
     *     appended.  This is also the length of the header.
     */
    uint32_t
    writeMockHeader(BackupServer *backup, uint64_t segNum)
    {
        SegmentEntry logEntry;
        SegmentHeader segmentHeader;

        logEntry.type = LOG_ENTRY_TYPE_SEGHEADER;
        logEntry.length = sizeof(segmentHeader);
        backup->writeSegment(segNum, 0, &logEntry, sizeof(logEntry));

        segmentHeader.segmentId = segNum;
        backup->writeSegment(segNum, sizeof(logEntry),
                            &segmentHeader, sizeof(segmentHeader));
        return sizeof(logEntry) + sizeof(segmentHeader);
    }

    /**
     * Write a mock object to the given segment number on the
     * backup instance given.  The object will contain some fake
     * metadata and data which should be apparent from the body of the
     * method.
     *
     * \param[in] backup
     *     The backup instance to be written to.
     * \param[in] segNum
     *     The segment number to place in the segment header
     *     to be defined.
     * \param[in] key
     *     The key to place in the mock object.
     * \param[in] offset
     *     Where in the backup segment to write this object.
     * \return
     *     The offset into the segment at which more data can be
     *     appended.
     */
    uint32_t
    writeMockObject(BackupServer *backup,
                    uint64_t segNum,
                    uint64_t key,
                    uint32_t offset)
    {
        SegmentEntry logEntry;
        DECLARE_OBJECT(o, 8);

        o->id = key;
        o->table = 13;
        o->version = 15;
        o->checksum = 0xbeef;
        o->data_len = 8;
        *(reinterpret_cast<uint64_t *>(o->data)) = 0x1234567890123456ULL;

        logEntry.type = LOG_ENTRY_TYPE_OBJ;
        logEntry.length = sizeof(*o) + 8;
        backup->writeSegment(segNum, offset, &logEntry, sizeof(logEntry));

        backup->writeSegment(segNum,
                             offset + static_cast<uint32_t>(sizeof(logEntry)),
                             o,
                             sizeof(*o) + 8);
        return offset +
            static_cast<uint32_t>(sizeof(logEntry) + sizeof(*o)) + 8;
    }

    void
    test_getSegmentMetadata_segmentNotHere()
    {
        BackupServer backup(LOG_PATH);

        const uint32_t listSize = 0;
        RecoveryObjectMetadata list[listSize];

        try {
            uint32_t listElements = backup.getSegmentMetadata(76, &list[0],
                                                              listSize);
            listElements++;             // suppress unused warning
            CPPUNIT_ASSERT_MESSAGE("getSegmentMetadata should fail "
                                   "when there is no such stored segment",
                                   false);
        } catch (BackupException& e) {}
    }

    void
    test_getSegmentMetadata_noObjects()
    {
        BackupServer backup(LOG_PATH);

        writeMockHeader(&backup, 76);
        backup.commitSegment(76);

        char testbuf[SEGMENT_SIZE];
        backup.retrieveSegment(76, &testbuf[0]);

        const uint32_t listSize = 1;
        RecoveryObjectMetadata list[listSize];

        try {
            uint32_t listElements = backup.getSegmentMetadata(76, &list[0],
                                                              listSize);
            CPPUNIT_ASSERT_EQUAL((uint32_t)0, listElements);
        } catch (BackupException& e) {
            CPPUNIT_ASSERT_MESSAGE(e.message, false);
        }
    }

    void
    test_getSegmentMetadata_normal()
    {
        BackupServer backup(LOG_PATH);

        uint32_t offset = writeMockHeader(&backup, 76);
        offset = writeMockObject(&backup, 76, 5, offset);
        offset = writeMockObject(&backup, 76, 7, offset);
        backup.commitSegment(76);

        offset = writeMockHeader(&backup, 82);
        offset = writeMockObject(&backup, 82, 3, offset);
        backup.commitSegment(82);

        const uint32_t listSize = 2;
        RecoveryObjectMetadata list[listSize];

        try {
            uint32_t listElements = backup.getSegmentMetadata(76, &list[0],
                                                              listSize);
            CPPUNIT_ASSERT_EQUAL((uint32_t)2, listElements);
            listElements = backup.getSegmentMetadata(82, &list[0],
                                                     listSize);
            CPPUNIT_ASSERT_EQUAL((uint32_t)1, listElements);
        } catch (BackupException& e) {
            CPPUNIT_ASSERT_MESSAGE(e.message, false);
        }
    }

    void
    test_getSegmentMetadata_nonexistentSegmentId()
    {
        BackupServer backup(LOG_PATH);

        const uint32_t listSize = 2;
        RecoveryObjectMetadata list[listSize];

        try {
            uint32_t listElements = backup.getSegmentMetadata(0, &list[0],
                                                              listSize);
            listElements++;             // supressed unused warning
            CPPUNIT_ASSERT(false);
        } catch (BackupException& e) {}
    }

    void
    test_frameForSegNum_matchFound()
    {
        BackupServer backup(LOG_PATH);

        backup.writeSegment(76, 0, testMessage.c_str(), testMessageLen);
        backup.commitSegment(76);

        CPPUNIT_ASSERT_EQUAL((uint64_t) 0ul, backup.frameForSegNum(76));
    }

    void
    test_frameForSegNum_noMatchFound()
    {
        BackupServer backup(LOG_PATH);

        try {
            backup.frameForSegNum(76);
            CPPUNIT_ASSERT_MESSAGE("Should have thrown an exception", false);
        } catch (BackupException& e) {}
=======
        rpc("131 0 99 0 88 0");                   // open 99,88
        rpc("133 0 99 0 88 0 50000 50000 test");  // write 99,88 too far/long
        CPPUNIT_ASSERT_EQUAL("serverReply: 0 0 | serverReply: 13 0",
                             transport->outputLog);
>>>>>>> 89ba5eb5
    }

  private:
    DISALLOW_COPY_AND_ASSIGN(BackupServerTest);
};
CPPUNIT_TEST_SUITE_REGISTRATION(BackupServerTest);

} // namespace RAMCloud<|MERGE_RESOLUTION|>--- conflicted
+++ resolved
@@ -69,256 +69,15 @@
     void
     tearDown()
     {
-<<<<<<< HEAD
-        unlink(LOG_PATH);
-        transportManager.unregisterMock();
-        delete transport;
-    }
-
-    // Construct a backup and check members to verify our
-    // understanding
-    void
-    test_constructor_normal()
-    {
-        BackupServer backup(LOG_PATH);
-
-        CPPUNIT_ASSERT(backup.logFD != -1);
-
-        const int pagesize = getpagesize();
-        CPPUNIT_ASSERT(backup.seg);
-        CPPUNIT_ASSERT(!((uintptr_t)backup.seg & (pagesize - 1)));
-
-        CPPUNIT_ASSERT_EQUAL(INVALID_SEGMENT_ID, backup.openSegNum);
-
-        for (uint64_t i = 0; i < SEGMENT_FRAMES; i++) {
-            CPPUNIT_ASSERT(backup.freeMap.get(i));
-            CPPUNIT_ASSERT_EQUAL(INVALID_SEGMENT_ID,
-                                 backup.segmentAtFrame[i]);
-        }
-    }
-
-    void
-    test_constructor_badPath()
-    {
-        try {
-            BackupServer backup("/god/hates/ponies/");
-            CPPUNIT_ASSERT_MESSAGE("Backup construction should fail on "
-                                   "non-existant directory for log path.",
-                                   false);
-            CPPUNIT_ASSERT(false);
-        } catch (BackupLogIOException& e) {}
-    }
-
-    // TODO(stutsman) There are some other things to test in the
-    // constructor but they are only compile time selectable for now
-
-    // Ensure INVALID_SEGMENT_ID cannot be used
-    void
-    test_writeSegment_badSegmentNumber()
-    {
-        BackupServer backup(LOG_PATH);
-
-        try {
-            backup.writeSegment(INVALID_SEGMENT_ID, 0, "test", 5);
-            CPPUNIT_ASSERT(false);
-        } catch (BackupException& e) {}
-    }
-
-    // Ensure that segments must be committed before new writeSegments
-    // then check to see if data is correct from first writeSegment
-    // TODO(stutsman) This single open segment condition should be
-    // relaxed relatively early in development.
-    void
-    test_writeSegment_normal()
-    {
-        BackupServer backup(LOG_PATH);
-
-        try {
-            backup.writeSegment(0, 0,
-                                testMessage.c_str(), testMessageLen);
-            backup.writeSegment(1, 0,
-                                testMessage.c_str(), testMessageLen);
-            CPPUNIT_ASSERT(false);
-        } catch (BackupException& e) {}
-
-        CPPUNIT_ASSERT(!strncmp(testMessage.c_str(),
-                                backup.seg, testMessageLen));
-    }
-
-    void
-    test_writeSegment_dataTooLarge()
-    {
-        BackupServer backup(LOG_PATH);
-
-        char buf[SEGMENT_SIZE + 256];
-        try {
-            backup.writeSegment(0, 0, buf, SEGMENT_SIZE + 256);
-            CPPUNIT_ASSERT(false);
-        } catch (BackupSegmentOverflowException& e) {}
-    }
-
-    void
-    test_writeSegment_offsetTooLarge()
-    {
-        BackupServer backup(LOG_PATH);
-
-        try {
-            backup.writeSegment(0, SEGMENT_SIZE,
-                         testMessage.c_str(), testMessageLen);
-            CPPUNIT_ASSERT(false);
-        } catch (BackupSegmentOverflowException& e) {}
-    }
-
-    // Test offset is ok but runs off the end
-    void
-    test_writeSegment_overflow()
-    {
-        BackupServer backup(LOG_PATH);
-
-        try {
-            backup.writeSegment(0, SEGMENT_SIZE - 2,
-                                testMessage.c_str(), testMessageLen);
-            CPPUNIT_ASSERT(false);
-        } catch (BackupSegmentOverflowException& e) {}
-    }
-
-    // Make sure flush fails if we have no free segment frames
-    void
-    test_flushSegment_noFreeFrames()
-    {
-        BackupServer backup(LOG_PATH);
-        // TODO(stutsman) these is somekind of problem with clearing
-        // all the values in the freeMap resulting in some kind of
-        // exception
-        backup.freeMap.clearAll();
-        backup.writeSegment(12, 0,
-                            testMessage.c_str(), testMessageLen);
-        try {
-            backup.flushSegment();
-            CPPUNIT_ASSERT(false);
-        } catch (BackupException& e) {}
-    }
-
-    void
-    test_flushSegment_normal()
-    {
-        BackupServer backup(LOG_PATH);
-
-        backup.writeSegment(12, 0,
-                            testMessage.c_str(), testMessageLen);
-        backup.flushSegment();
-
-        char buf[SEGMENT_SIZE];
-        backup.retrieveSegment(12, &buf[0]);
-        CPPUNIT_ASSERT(!strncmp(testMessage.c_str(),
-                                &buf[0], testMessageLen));
-    }
-
-    // See what happens if the log is closed during operation
-    void
-    test_flushSegment_logClosed()
-    {
-        BackupServer backup(LOG_PATH);
-
-        backup.writeSegment(12, 0,
-                            testMessage.c_str(), testMessageLen);
-
-        close(backup.logFD);
-
-        try {
-            backup.flushSegment();
-            CPPUNIT_ASSERT(false);
-        } catch (BackupLogIOException& e) {}
-    }
-
-    void
-    test_commitSegment_badSegmentNumber()
-    {
-        BackupServer backup(LOG_PATH);
-
-        try {
-            backup.commitSegment(INVALID_SEGMENT_ID);
-            CPPUNIT_ASSERT(false);
-        } catch (BackupException& e) {}
-    }
-
-    void
-    test_commitSegment_normal()
-    {
-        BackupServer backup(LOG_PATH);
-
-        // Simple test - should work
-        char buf[SEGMENT_SIZE];
-        uint64_t targetFrame = 0;
-        for (uint64_t seg = 20; seg < 24; seg++) {
-            backup.writeSegment(seg, 0,
-                                testMessage.c_str(), testMessageLen);
-            backup.commitSegment(seg);
-            // Check to make sure it's in the right slot
-            CPPUNIT_ASSERT_EQUAL(seg, backup.segmentAtFrame[targetFrame]);
-            targetFrame++;
-
-            backup.retrieveSegment(seg, &buf[0]);
-            CPPUNIT_ASSERT(!strncmp(testMessage.c_str(),
-                                    &buf[0], testMessageLen));
-        }
-
-    }
-
-    void
-    test_commitSegment_quirky()
-    {
-        BackupServer backup(LOG_PATH);
-
-        // TODO(stutsman) Finish me
-        CPPUNIT_ASSERT(false);
-
-        backup.freeMap.clear(63);
-        backup.freeMap.clear(64);
-        // Test what happens when we run out of seg frames
-        //for (uint64_t i = 0; i < SEGMENT_FRAMES - 1; i++)
-        for (int64_t i = 0; i < 64; i++)
-            backup.freeMap.clear(i);
-        backup.writeSegment(0, 0, testMessage.c_str(), testMessageLen);
-        backup.commitSegment(0);
-        try {
-            backup.writeSegment(1, 0,
-                                testMessage.c_str(), testMessageLen);
-            backup.commitSegment(1);
-            CPPUNIT_ASSERT(false);
-        } catch (BackupException& e) {}
-    }
-
-    void
-    test_commitSegment_commitWithoutWriteSegment()
-    {
-        BackupServer backup(LOG_PATH);
-
-        // Try to commit a segment that isn't open
-        try {
-            backup.commitSegment(0);
-            CPPUNIT_ASSERT(false);
-        } catch (BackupException& e) {}
-=======
         delete backup;
         delete storage;
->>>>>>> 89ba5eb5
     }
 
     void
     rpc(const char* input)
     {
-<<<<<<< HEAD
-        BackupServer backup(LOG_PATH);
-
-        try {
-            backup.freeSegment(INVALID_SEGMENT_ID);
-            CPPUNIT_ASSERT(false);
-        } catch (BackupException& e) {}
-=======
         transport->setInput(input);
         backup->handleRpc<BackupServer>();
->>>>>>> 89ba5eb5
     }
 
     void
@@ -360,19 +119,9 @@
     void
     test_writeSegment_segmentNotOpen()
     {
-<<<<<<< HEAD
-        BackupServer backup(LOG_PATH);
-        char buf[SEGMENT_SIZE];
-        try {
-            // Try to fetch INVALID_SEGMENT_ID
-            backup.retrieveSegment(INVALID_SEGMENT_ID, &buf[0]);
-            CPPUNIT_ASSERT(false);
-        } catch (BackupException& e) {}
-=======
         rpc("133 0 99 0 88 0 0 0");             // write 99,88
         CPPUNIT_ASSERT_EQUAL("serverReply: 11 0",
                              transport->outputLog);
->>>>>>> 89ba5eb5
     }
 
     void
@@ -396,232 +145,10 @@
     void
     test_writeSegment_badOffsetPlusLength()
     {
-<<<<<<< HEAD
-        BackupServer backup(LOG_PATH);
-
-        backup.writeSegment(76, 0, testMessage.c_str(), testMessageLen);
-        backup.commitSegment(76);
-
-        backup.writeSegment(82, 0, testMessage.c_str(), testMessageLen);
-        backup.commitSegment(82);
-
-        uint64_t list[1];
-        uint32_t count = 1;
-        try {
-            backup.getSegmentList(&list[0], count);
-            CPPUNIT_ASSERT_MESSAGE("getSegmentList with too short "
-                                   " list space should have failed", false);
-        } catch (BackupException& e) {}
-    }
-
-    void
-    test_extractMetadata_normal()
-    {
-        BackupServer backup(LOG_PATH);
-
-        RecoveryObjectMetadata meta;
-        DECLARE_OBJECT(o, 23);
-        o->id = 11;
-        o->table = 13;
-        o->version = 19;
-        o->data_len = 23;
-        backup.extractMetadata(o, 29, &meta);
-
-        CPPUNIT_ASSERT_EQUAL((uint64_t) 11lu, meta.key);
-        CPPUNIT_ASSERT_EQUAL((uint64_t) 13lu, meta.table);
-        CPPUNIT_ASSERT_EQUAL((uint64_t) 19lu, meta.version);
-        CPPUNIT_ASSERT_EQUAL((uint64_t) 29lu, meta.offset);
-        CPPUNIT_ASSERT_EQUAL((uint64_t) 23lu, meta.length);
-    }
-
-    /**
-     * Write a segment header to the beginning of a segment on the
-     * backup instance given.
-     *
-     * \param[in] backup
-     *     The backup instance to be written to.
-     * \param[in] segNum
-     *     The segment number to place in the segment header
-     *     to be defined.
-     * \return
-     *     The offset into the segment at which more data can be
-     *     appended.  This is also the length of the header.
-     */
-    uint32_t
-    writeMockHeader(BackupServer *backup, uint64_t segNum)
-    {
-        SegmentEntry logEntry;
-        SegmentHeader segmentHeader;
-
-        logEntry.type = LOG_ENTRY_TYPE_SEGHEADER;
-        logEntry.length = sizeof(segmentHeader);
-        backup->writeSegment(segNum, 0, &logEntry, sizeof(logEntry));
-
-        segmentHeader.segmentId = segNum;
-        backup->writeSegment(segNum, sizeof(logEntry),
-                            &segmentHeader, sizeof(segmentHeader));
-        return sizeof(logEntry) + sizeof(segmentHeader);
-    }
-
-    /**
-     * Write a mock object to the given segment number on the
-     * backup instance given.  The object will contain some fake
-     * metadata and data which should be apparent from the body of the
-     * method.
-     *
-     * \param[in] backup
-     *     The backup instance to be written to.
-     * \param[in] segNum
-     *     The segment number to place in the segment header
-     *     to be defined.
-     * \param[in] key
-     *     The key to place in the mock object.
-     * \param[in] offset
-     *     Where in the backup segment to write this object.
-     * \return
-     *     The offset into the segment at which more data can be
-     *     appended.
-     */
-    uint32_t
-    writeMockObject(BackupServer *backup,
-                    uint64_t segNum,
-                    uint64_t key,
-                    uint32_t offset)
-    {
-        SegmentEntry logEntry;
-        DECLARE_OBJECT(o, 8);
-
-        o->id = key;
-        o->table = 13;
-        o->version = 15;
-        o->checksum = 0xbeef;
-        o->data_len = 8;
-        *(reinterpret_cast<uint64_t *>(o->data)) = 0x1234567890123456ULL;
-
-        logEntry.type = LOG_ENTRY_TYPE_OBJ;
-        logEntry.length = sizeof(*o) + 8;
-        backup->writeSegment(segNum, offset, &logEntry, sizeof(logEntry));
-
-        backup->writeSegment(segNum,
-                             offset + static_cast<uint32_t>(sizeof(logEntry)),
-                             o,
-                             sizeof(*o) + 8);
-        return offset +
-            static_cast<uint32_t>(sizeof(logEntry) + sizeof(*o)) + 8;
-    }
-
-    void
-    test_getSegmentMetadata_segmentNotHere()
-    {
-        BackupServer backup(LOG_PATH);
-
-        const uint32_t listSize = 0;
-        RecoveryObjectMetadata list[listSize];
-
-        try {
-            uint32_t listElements = backup.getSegmentMetadata(76, &list[0],
-                                                              listSize);
-            listElements++;             // suppress unused warning
-            CPPUNIT_ASSERT_MESSAGE("getSegmentMetadata should fail "
-                                   "when there is no such stored segment",
-                                   false);
-        } catch (BackupException& e) {}
-    }
-
-    void
-    test_getSegmentMetadata_noObjects()
-    {
-        BackupServer backup(LOG_PATH);
-
-        writeMockHeader(&backup, 76);
-        backup.commitSegment(76);
-
-        char testbuf[SEGMENT_SIZE];
-        backup.retrieveSegment(76, &testbuf[0]);
-
-        const uint32_t listSize = 1;
-        RecoveryObjectMetadata list[listSize];
-
-        try {
-            uint32_t listElements = backup.getSegmentMetadata(76, &list[0],
-                                                              listSize);
-            CPPUNIT_ASSERT_EQUAL((uint32_t)0, listElements);
-        } catch (BackupException& e) {
-            CPPUNIT_ASSERT_MESSAGE(e.message, false);
-        }
-    }
-
-    void
-    test_getSegmentMetadata_normal()
-    {
-        BackupServer backup(LOG_PATH);
-
-        uint32_t offset = writeMockHeader(&backup, 76);
-        offset = writeMockObject(&backup, 76, 5, offset);
-        offset = writeMockObject(&backup, 76, 7, offset);
-        backup.commitSegment(76);
-
-        offset = writeMockHeader(&backup, 82);
-        offset = writeMockObject(&backup, 82, 3, offset);
-        backup.commitSegment(82);
-
-        const uint32_t listSize = 2;
-        RecoveryObjectMetadata list[listSize];
-
-        try {
-            uint32_t listElements = backup.getSegmentMetadata(76, &list[0],
-                                                              listSize);
-            CPPUNIT_ASSERT_EQUAL((uint32_t)2, listElements);
-            listElements = backup.getSegmentMetadata(82, &list[0],
-                                                     listSize);
-            CPPUNIT_ASSERT_EQUAL((uint32_t)1, listElements);
-        } catch (BackupException& e) {
-            CPPUNIT_ASSERT_MESSAGE(e.message, false);
-        }
-    }
-
-    void
-    test_getSegmentMetadata_nonexistentSegmentId()
-    {
-        BackupServer backup(LOG_PATH);
-
-        const uint32_t listSize = 2;
-        RecoveryObjectMetadata list[listSize];
-
-        try {
-            uint32_t listElements = backup.getSegmentMetadata(0, &list[0],
-                                                              listSize);
-            listElements++;             // supressed unused warning
-            CPPUNIT_ASSERT(false);
-        } catch (BackupException& e) {}
-    }
-
-    void
-    test_frameForSegNum_matchFound()
-    {
-        BackupServer backup(LOG_PATH);
-
-        backup.writeSegment(76, 0, testMessage.c_str(), testMessageLen);
-        backup.commitSegment(76);
-
-        CPPUNIT_ASSERT_EQUAL((uint64_t) 0ul, backup.frameForSegNum(76));
-    }
-
-    void
-    test_frameForSegNum_noMatchFound()
-    {
-        BackupServer backup(LOG_PATH);
-
-        try {
-            backup.frameForSegNum(76);
-            CPPUNIT_ASSERT_MESSAGE("Should have thrown an exception", false);
-        } catch (BackupException& e) {}
-=======
         rpc("131 0 99 0 88 0");                   // open 99,88
         rpc("133 0 99 0 88 0 50000 50000 test");  // write 99,88 too far/long
         CPPUNIT_ASSERT_EQUAL("serverReply: 0 0 | serverReply: 13 0",
                              transport->outputLog);
->>>>>>> 89ba5eb5
     }
 
   private:
