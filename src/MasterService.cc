--- conflicted
+++ resolved
@@ -151,15 +151,13 @@
             callHandler<FillWithTestDataRpc, MasterService,
                         &MasterService::fillWithTestData>(rpc);
             break;
-<<<<<<< HEAD
         case IncrementRpc::opcode:
             callHandler<IncrementRpc, MasterService,
                         &MasterService::increment>(rpc);
-=======
+            break;
         case GetHeadOfLogRpc::opcode:
             callHandler<GetHeadOfLogRpc, MasterService,
                         &MasterService::getHeadOfLog>(rpc);
->>>>>>> 520b440c
             break;
         case MultiReadRpc::opcode:
             callHandler<MultiReadRpc, MasterService,
