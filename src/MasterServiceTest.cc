/* Copyright (c) 2010-2015 Stanford University
 *
 * Permission to use, copy, modify, and distribute this software for any
 * purpose with or without fee is hereby granted, provided that the above
 * copyright notice and this permission notice appear in all copies.
 *
 * THE SOFTWARE IS PROVIDED "AS IS" AND THE AUTHOR(S) DISCLAIM ALL WARRANTIES
 * WITH REGARD TO THIS SOFTWARE INCLUDING ALL IMPLIED WARRANTIES OF
 * MERCHANTABILITY AND FITNESS. IN NO EVENT SHALL AUTHORS BE LIABLE FOR
 * ANY SPECIAL, DIRECT, INDIRECT, OR CONSEQUENTIAL DAMAGES OR ANY DAMAGES
 * WHATSOEVER RESULTING FROM LOSS OF USE, DATA OR PROFITS, WHETHER IN AN
 * ACTION OF CONTRACT, NEGLIGENCE OR OTHER TORTIOUS ACTION, ARISING OUT OF
 * OR IN CONNECTION WITH THE USE OR PERFORMANCE OF THIS SOFTWARE.
 */

#include "TestUtil.h"

#include "BackupStorage.h"
#include "Buffer.h"
#include "Cycles.h"
#include "EnumerationIterator.h"
#include "LogIterator.h"
#include "MasterClient.h"
#include "MasterService.h"
#include "Memory.h"
#include "MockCluster.h"
#include "MultiRead.h"
#include "MultiRemove.h"
#include "MultiWrite.h"
#include "ObjectBuffer.h"
#include "RamCloud.h"
#include "ShortMacros.h"
#include "StringUtil.h"
#include "Tablets.pb.h"

namespace RAMCloud {

// This class provides tablet map info to ObjectFinder, so we
// can control which server handles which object.  It maps tables
// 0 and 99 to "mock:host=master".
class MasterServiceRefresher : public ObjectFinder::TableConfigFetcher {
  public:
    MasterServiceRefresher() : refreshCount(1) {}
    void getTableConfig(
            uint64_t tableId,
            std::map<TabletKey, TabletWithLocator>* tableMap,
            std::multimap< std::pair<uint64_t, uint8_t>,
                    ObjectFinder::Indexlet>* tableIndexMap) {
        tableMap->clear();

        Tablet rawEntry({1, 0, ~0, ServerId(),
                            Tablet::NORMAL, Log::Position()});
        TabletWithLocator entry(rawEntry, "mock:host=master");

        TabletKey key {entry.tablet.tableId, entry.tablet.startKeyHash};
        tableMap->insert(std::make_pair(key, entry));

        if (refreshCount > 0) {
            Tablet rawEntry2({99, 0, ~0, ServerId(),
                    Tablet::NORMAL, Log::Position()});
            TabletWithLocator entry2(rawEntry2, "mock:host=master");

            TabletKey key2 {entry2.tablet.tableId, entry2.tablet.startKeyHash};
            tableMap->insert(std::make_pair(key2, entry2));

        }
        refreshCount--;
    }
    // After this many refreshes we stop including table 99 in the
    // map; used to detect that misdirected requests are rejected by
    // the target server.
    int refreshCount;
};

class MasterServiceTest : public ::testing::Test {
  public:
    TestLog::Enable logEnabler;
    Context context;
    ServerList serverList;
    MockCluster cluster;
    Tub<RamCloud> ramcloud;
    ServerConfig backup1Config;
    ServerId backup1Id;

    ServerConfig masterConfig;
    MasterService* service;
    Server* masterServer;

    mutable std::mutex mutex;
    typedef std::unique_lock<std::mutex> Lock;

    // To make tests that don't need big segments faster, set a smaller default
    // segmentSize. Since we can't provide arguments to it in gtest, nor can we
    // apparently template easily on that, we need to subclass this if we want
    // to provide a fixture with a different value.
    explicit MasterServiceTest(uint32_t segmentSize = 256 * 1024)
        : logEnabler()
        , context()
        , serverList(&context)
        , cluster(&context)
        , ramcloud()
        , backup1Config(ServerConfig::forTesting())
        , backup1Id()
        , masterConfig(ServerConfig::forTesting())
        , service()
        , masterServer()
        , mutex()
    {
        Logger::get().setLogLevels(RAMCloud::SILENT_LOG_LEVEL);

        backup1Config.localLocator = "mock:host=backup1";
        backup1Config.services = {WireFormat::BACKUP_SERVICE,
                WireFormat::MEMBERSHIP_SERVICE};
        backup1Config.segmentSize = segmentSize;
        backup1Config.backup.numSegmentFrames = 30;
        Server* server = cluster.addServer(backup1Config);
        server->backup->testingSkipCallerIdCheck = true;
        backup1Id = server->serverId;

        masterConfig = ServerConfig::forTesting();
        masterConfig.segmentSize = segmentSize;
        masterConfig.maxObjectDataSize = segmentSize / 4;
        masterConfig.localLocator = "mock:host=master";
        masterConfig.services = {WireFormat::MASTER_SERVICE,
                WireFormat::MEMBERSHIP_SERVICE};
        masterConfig.master.logBytes = segmentSize * 30;
        masterConfig.master.numReplicas = 1;
        masterServer = cluster.addServer(masterConfig);
        service = masterServer->master.get();
        service->objectManager.log.sync();

        ramcloud.construct(&context, "mock:host=coordinator");
        ramcloud->objectFinder.tableConfigFetcher.reset(
                new MasterServiceRefresher);

        service->tabletManager.addTablet(1, 0, ~0UL, TabletManager::NORMAL);
    }

    // Adds integer value 1 to the given table and key.  This function is used
    // in the multi-threading test of increment.
    void
    threadfunIncrementOne(uint64_t tblid, std::string key) {
        RamCloud myRamcloud(&context, "mock:host=coordinator");
        myRamcloud.objectFinder.tableConfigFetcher.reset(
                new MasterServiceRefresher);
        uint16_t keyLen = uint16_t(key.length());
        myRamcloud.incrementInt64(tblid, key.data(), keyLen, 1, NULL, NULL);
    }

    // Build a properly formatted segment containing a single object. This
    // segment may be passed directly to the MasterService::recover() routine.
    uint32_t
    buildRecoverySegment(char *segmentBuf, uint32_t segmentCapacity,
            Key& key, uint64_t version, string objContents,
            Segment::Certificate* outCertificate)
    {
        Segment s;
        uint32_t dataLength = downCast<uint32_t>(objContents.length()) + 1;

        Buffer dataBuffer;
        Object newObject(key, objContents.c_str(), dataLength,
                version, 0, dataBuffer);

        Buffer newObjectBuffer;
        newObject.assembleForLog(newObjectBuffer);
        bool success = s.append(LOG_ENTRY_TYPE_OBJ, newObjectBuffer);
        EXPECT_TRUE(success);
        s.close();

        Buffer buffer;
        s.appendToBuffer(buffer);
        EXPECT_GE(segmentCapacity, buffer.size());
        buffer.copy(0, buffer.size(), segmentBuf);
        s.getAppendedLength(outCertificate);

        return buffer.size();
    }

    // Build a properly formatted segment containing a single tombstone. This
    // segment may be passed directly to the MasterService::recover() routine.
    uint32_t
    buildRecoverySegment(char *segmentBuf, uint64_t segmentCapacity,
            ObjectTombstone& tomb,
            Segment::Certificate* outCertificate)
    {
        Segment s;
        Buffer newTombstoneBuffer;
        tomb.assembleForLog(newTombstoneBuffer);
        bool success = s.append(LOG_ENTRY_TYPE_OBJTOMB, newTombstoneBuffer);
        EXPECT_TRUE(success);
        s.close();

        Buffer buffer;
        s.appendToBuffer(buffer);
        EXPECT_GE(segmentCapacity, buffer.size());
        buffer.copy(0, buffer.size(), segmentBuf);
        s.getAppendedLength(outCertificate);

        return buffer.size();
    }

    // Build a properly formatted segment containing a single safeVersion.
    // This segment may be passed directly to the MasterService::recover()
    //  routine.
    uint32_t
    buildRecoverySegment(char *segmentBuf, uint64_t segmentCapacity,
            ObjectSafeVersion &safeVer,
            Segment::Certificate* outCertificate)
    {
        Segment s;
        Buffer newSafeVerBuffer;
        safeVer.assembleForLog(newSafeVerBuffer);
        bool success = s.append(LOG_ENTRY_TYPE_SAFEVERSION, newSafeVerBuffer);
        EXPECT_TRUE(success);
        s.close();

        Buffer buffer;
        s.appendToBuffer(buffer);
        EXPECT_GE(segmentCapacity, buffer.size());
        buffer.copy(0, buffer.size(), segmentBuf);
        s.getAppendedLength(outCertificate);

        return buffer.size();
    }

    // Write a segment containing nothing but a header to a backup. This is used
    // to test fetching of recovery segments in various tests.
    static void
    writeRecoverableSegment(Context* context, ReplicaManager& mgr,
            ServerId serverId, uint64_t logId, uint64_t segmentId)
    {
        Segment seg;
        SegmentHeader header(logId, segmentId, 1000);
        seg.append(LOG_ENTRY_TYPE_SEGHEADER, &header, sizeof(header));
        ReplicatedSegment* rs = mgr.allocateHead(segmentId, &seg, NULL);
        rs->sync(seg.getAppendedLength());
    }

    // Write a segment containing a header and a safeVersion to a backup.
    // This is used to test fetching of recovery segments and
    // safeVersion Recovery
    static void
    writeRecoverableSegment(Context* context, ReplicaManager& mgr,
            ServerId serverId, uint64_t logId, uint64_t segmentId,
            uint64_t safeVer)
    {
        Segment seg;
        SegmentHeader header(logId, segmentId, 1000);
        Segment::Certificate certificate;
        seg.append(LOG_ENTRY_TYPE_SEGHEADER, &header, sizeof(header));
        seg.getAppendedLength(&certificate);

        ObjectSafeVersion objSafeVer(safeVer);
        seg.append(LOG_ENTRY_TYPE_SAFEVERSION,
                   &objSafeVer, sizeof(objSafeVer));
        seg.getAppendedLength(&certificate);

        ReplicatedSegment* rs = mgr.allocateHead(segmentId, &seg, NULL);
        seg.getAppendedLength(&certificate);

        rs->sync(seg.getAppendedLength(&certificate));
    }

    void
    verifyRecoveryObject(Key& key, string contents)
    {
        Buffer value;
        EXPECT_NO_THROW(ramcloud->read(key.getTableId(),
                key.getStringKey(), key.getStringKeyLength(), &value));
        const char *s = reinterpret_cast<const char *>(
                value.getRange(0, value.size()));
        EXPECT_EQ(0, strcmp(s, contents.c_str()));
    }

    int
    verifyCopiedSafeVer(const ObjectSafeVersion *safeVerSrc)
    {
        bool safeVerFound = false;
        int  safeVerScanned = 0;

        Log* log = &service->objectManager.log;
        for (LogIterator it(*log); !it.isDone(); it.next()) {
            // Notice that more than two safeVersion objects exist
            // in the head segment:
            // 1st safeVersion is allocated when the segment is opened.
            // 2nd or lator is the one copied by the recovery.
            if (it.getType() == LOG_ENTRY_TYPE_SAFEVERSION) {
                safeVerScanned++;
                Buffer buf;
                it.setBufferTo(buf);
                ObjectSafeVersion safeVerDest(buf);
                if (safeVerSrc->header.safeVersion
                        == safeVerDest.header.safeVersion) {
                    safeVerFound = true;
                }
            }
        }
        EXPECT_TRUE(safeVerFound);
        return safeVerScanned;
    }

    void
    appendRecoveryPartition(ProtoBuf::RecoveryPartition& recoveryPartition,
            uint64_t partitionId, uint64_t tableId,
            uint64_t start, uint64_t end,
            uint64_t ctimeHeadSegmentId, uint32_t ctimeHeadSegmentOffset)
    {
        ProtoBuf::Tablets::Tablet& tablet(*recoveryPartition.add_tablet());
        tablet.set_table_id(tableId);
        tablet.set_start_key_hash(start);
        tablet.set_end_key_hash(end);
        tablet.set_state(ProtoBuf::Tablets::Tablet::RECOVERING);
        tablet.set_user_data(partitionId);
        tablet.set_ctime_log_head_id(ctimeHeadSegmentId);
        tablet.set_ctime_log_head_offset(ctimeHeadSegmentOffset);
    }

    void
    createRecoveryPartition(ProtoBuf::RecoveryPartition& recoveryPartition)
    {
        appendRecoveryPartition(recoveryPartition, 0, 123, 0, 9, 0, 0);
        appendRecoveryPartition(recoveryPartition, 0, 123, 10, 19, 0, 0);
        appendRecoveryPartition(recoveryPartition, 0, 123, 20, 29, 0, 0);
        appendRecoveryPartition(recoveryPartition, 0, 124, 20, 100, 0, 0);
    }

    DISALLOW_COPY_AND_ASSIGN(MasterServiceTest);
};

TEST_F(MasterServiceTest, dispatch_initializationNotFinished) {
    Buffer request, response;
    Service::Rpc rpc(NULL, &request, &response);
    string message("no exception");
    try {
        service->initCalled = false;
        service->dispatch(WireFormat::Opcode::ILLEGAL_RPC_TYPE, &rpc);
    } catch (RetryException& e) {
        message = e.message;
    }
    EXPECT_EQ("master service not yet initialized", message);
}

TEST_F(MasterServiceTest, dispatch_disableCount) {
    Buffer request, response;

    // Attempt #1: service is enabled.
    Service::Rpc rpc(NULL, &request, &response);
    service->dispatch(WireFormat::Opcode::ILLEGAL_RPC_TYPE, &rpc);
    EXPECT_EQ(STATUS_UNIMPLEMENTED_REQUEST, WireFormat::getStatus(&response));

    // Attempt #2: service is disabled.
    MasterService::Disabler disabler(service);
    response.reset();
    service->dispatch(WireFormat::Opcode::ILLEGAL_RPC_TYPE, &rpc);
    EXPECT_EQ(STATUS_RETRY, WireFormat::getStatus(&response));

    // Attempt #3: service is reenabled.
    disabler.reenable();
    response.reset();
    service->dispatch(WireFormat::Opcode::ILLEGAL_RPC_TYPE, &rpc);
    EXPECT_EQ(STATUS_UNIMPLEMENTED_REQUEST, WireFormat::getStatus(&response));
}

TEST_F(MasterServiceTest, Disabler) {
    {
        MasterService::Disabler disabler1(service);
        EXPECT_EQ(1, service->disableCount.load());
        MasterService::Disabler disabler2(service);
        EXPECT_EQ(2, service->disableCount.load());
        disabler2.reenable();
        EXPECT_EQ(1, service->disableCount.load());
        disabler2.reenable();
        EXPECT_EQ(1, service->disableCount.load());
    }
    EXPECT_EQ(0, service->disableCount.load());
}

TEST_F(MasterServiceTest, dropTabletOwnership) {
    TestLog::Enable _("dropTabletOwnership");

    MasterClient::dropTabletOwnership(&context,
            masterServer-> serverId, 2, 1, 1);
    EXPECT_EQ("dropTabletOwnership: Dropped ownership of (or did not own) "
            "tablet [0x1,0x1] in tableId 2", TestLog::get());

    TestLog::reset();

    MasterClient::takeTabletOwnership(&context, masterServer->serverId,
            2, 1, 1);
    MasterClient::dropTabletOwnership(&context, masterServer-> serverId,
            2, 1, 1);
    EXPECT_EQ("dropTabletOwnership: Dropped ownership of (or did not own) "
            "tablet [0x1,0x1] in tableId 2", TestLog::get());
}

TEST_F(MasterServiceTest, dropIndexletOwnership) {
    TestLog::Enable _("dropIndexletOwnership");

    string key1 = "a";
    string key2 = "c";
    MasterClient::dropIndexletOwnership(&context, masterServer->serverId,
            2, 1, reinterpret_cast<const void*>(key1.c_str()),
            (uint16_t)key1.length(),
            reinterpret_cast<const void*>(key2.c_str()),
            (uint16_t)key2.length());
    EXPECT_EQ("dropIndexletOwnership: Dropped ownership of (or did not own) "
            "indexlet in tableId 2, indexId 1",
            TestLog::get());

    TestLog::reset();
    MasterClient::takeIndexletOwnership(&context, masterServer->serverId,
            2, 1, 0, reinterpret_cast<const void*>(key1.c_str()),
            (uint16_t)key1.length(),
            reinterpret_cast<const void*>(key2.c_str()),
            (uint16_t)key2.length());
    MasterClient::dropIndexletOwnership(&context, masterServer->serverId,
            2, 1, reinterpret_cast<const void*>(key1.c_str()),
            (uint16_t)key1.length(),
            reinterpret_cast<const void*>(key2.c_str()),
            (uint16_t)key2.length());
    EXPECT_EQ("dropIndexletOwnership: Dropped ownership of (or did not own) "
            "indexlet in tableId 2, indexId 1", TestLog::get());
}


TEST_F(MasterServiceTest, takeIndexletOwnership) {

    TestLog::Enable _("takeIndexletOwnership");

    string key1 = "a";
    string key2 = "c";
    string key3 = "b";
    MasterClient::takeIndexletOwnership(&context, masterServer->serverId, 2,
            1, 0, reinterpret_cast<const void *>(key1.c_str()),
            (uint16_t)key1.length(),
            reinterpret_cast<const void *>(key2.c_str()),
            (uint16_t)key2.length());
    EXPECT_EQ("takeIndexletOwnership: Took ownership of indexlet "
            "in tableId 2 indexId 1", TestLog::get());

    TestLog::reset();
    MasterClient::takeIndexletOwnership(&context, masterServer->serverId, 2,
            1, 0, reinterpret_cast<const void *>(key1.c_str()),
            (uint16_t)key1.length(),
            reinterpret_cast<const void *>(key2.c_str()),
            (uint16_t)key2.length());
    EXPECT_EQ("takeIndexletOwnership: Took ownership of indexlet "
            "in tableId 2 indexId 1", TestLog::get());
    // The message about already owning the indexlet gets logged by
    // IndexletManager and is tested in IndexletManagerTest.

    TestLog::reset();
    // Test partially overlapping sanity check.
    EXPECT_THROW(MasterClient::takeIndexletOwnership(
            &context, masterServer->serverId, 2,
            1, 0, reinterpret_cast<const void *>(key1.c_str()),
            (uint16_t)key1.length(),
            reinterpret_cast<const void *>(key3.c_str()),
            (uint16_t)key3.length()), ClientException);
    EXPECT_EQ("", TestLog::get());
    // The message logging overlapping range and throwing the exception
    // is done by IndexletManager.
}

TEST_F(MasterServiceTest, enumerate_basics) {
    uint64_t version0, version1;
    ramcloud->write(1, "0", 1, "abcdef", 6, NULL, &version0, false);
    ramcloud->write(1, "1", 1, "ghijkl", 6, NULL, &version1, false);
    Buffer iter, nextIter, finalIter, objects;
    uint64_t nextTabletStartHash;
    EnumerateTableRpc rpc(ramcloud.get(), 1, false, 0, iter, objects);
    nextTabletStartHash = rpc.wait(nextIter);
    EXPECT_EQ(0U, nextTabletStartHash);
    EXPECT_EQ(76U, objects.size());

    // First object.
    EXPECT_EQ(34U, *objects.getOffset<uint32_t>(0));            // size
    Buffer buffer1;
    buffer1.appendExternal(objects.getRange(4, objects.size() - 4),
            objects.size() - 4);
    Object object1(buffer1);
    EXPECT_EQ(1U, object1.getTableId());                        // table ID
    EXPECT_EQ(1U, object1.getKeyLength());                      // key length
    EXPECT_EQ(version0, object1.getVersion());                  // version
    EXPECT_EQ("0", string(reinterpret_cast<const char*>(
            object1.getKey()), 1));                             // key
    EXPECT_EQ("abcdef", string(reinterpret_cast<const char*>(
            object1.getValue()), 6));

    // Second object.
    EXPECT_EQ(34U, *objects.getOffset<uint32_t>(38));           // size
    Buffer buffer2;
    buffer2.appendExternal(objects.getRange(42, objects.size() - 42),
            objects.size() - 42);
    Object object2(buffer2);
    EXPECT_EQ(1U, object2.getTableId());                        // table ID
    EXPECT_EQ(1U, object2.getKeyLength());                      // key length
    EXPECT_EQ(version1, object2.getVersion());                  // version
    EXPECT_EQ("1", string(reinterpret_cast<const char*>(
            object2.getKey()), 1));                             // key
    EXPECT_EQ("ghijkl", string(reinterpret_cast<const char*>(
            object2.getValue()), 6));

    // We don't actually care about the contents of the iterator as
    // long as we get back 0 objects on the second call.
    EnumerateTableRpc rpc2(ramcloud.get(), 1, false, nextTabletStartHash,
            nextIter, objects);
    nextTabletStartHash = rpc2.wait(finalIter);
    EXPECT_EQ(0U, nextTabletStartHash);
    EXPECT_EQ(0U, objects.size());
}

TEST_F(MasterServiceTest, enumerate_tabletNotOnServer) {
    TestLog::Enable _;
    Buffer iter, nextIter, objects;
    EnumerateTableRpc rpc(ramcloud.get(), 99, false, 0, iter, objects);
    EXPECT_THROW(rpc.wait(nextIter), TableDoesntExistException);
    EXPECT_EQ("checkStatus: Server mock:host=master "
            "doesn't store <99, 0x0>; refreshing object map",
            TestLog::get());
}

TEST_F(MasterServiceTest, enumerate_mergeTablet) {
    uint64_t version0, version1;
    ramcloud->write(1, "012345", 6, "abcdef", 6, NULL, &version0, false);
    ramcloud->write(1, "678910", 6, "ghijkl", 6, NULL, &version1, false);

    // (tableId = 1, key = "012345") hashes to 0x7fc19e9dda158f61
    // (tableId = 1, key = "678910") hashes to 0xb1e38b2242e1bbf4

    Buffer iter, nextIter, finalIter, objects;
    uint64_t nextTabletStartHash;

    // We fake a tablet merge by setting up the initial iterator as if
    // the merge already happened. We can be sure that the faked merge
    // worked as expected because the enumeration will not return
    // objects that it thinks would have lived on the pre-merge
    // tablet.
    EnumerationIterator initialIter(iter, 0, 0);
    EnumerationIterator::Frame preMergeConfiguration(
            0x0000000000000000LLU, 0x8fffffffffffffffLLU,
            service->objectManager.objectMap.getNumBuckets(),
            service->objectManager.objectMap.getNumBuckets()*4/5, 0U);
    initialIter.push(preMergeConfiguration);
    initialIter.serialize(iter);
    EnumerateTableRpc rpc(ramcloud.get(), 1, false, 0, iter, objects);
    nextTabletStartHash = rpc.wait(nextIter);
    EXPECT_EQ(0U, nextTabletStartHash);
    EXPECT_EQ(43U, objects.size());

    // Object coresponding to key "678910"
    EXPECT_EQ(39U, *objects.getOffset<uint32_t>(0));            // size
    Buffer buffer1;
    buffer1.appendExternal(objects.getRange(4, objects.size() - 4),
            objects.size() - 4);
    Object object1(buffer1);
    EXPECT_EQ(1U, object1.getTableId());                        // table ID
    EXPECT_EQ(6U, object1.getKeyLength());                      // key length
    EXPECT_EQ(version1, object1.getVersion());                  // version
    EXPECT_EQ("678910", string(reinterpret_cast<const char*>(
            object1.getKey()), 6))         ;                    // key
    EXPECT_EQ("ghijkl", string(reinterpret_cast<const char*>(
            object1.getValue()), 6));

    // The second object is not returned because it would have lived
    // on the part of the pre-merge tablet that we (pretended to have)
    // already iterated.

    // We don't actually care about the contents of the iterator as
    // long as we get back 0 objects on the second call.
    EnumerateTableRpc rpc2(ramcloud.get(), 1, false, 0, nextIter, objects);
    rpc2.wait(finalIter);
    EXPECT_EQ(0U, nextTabletStartHash);
    EXPECT_EQ(0U, objects.size());
}

TEST_F(MasterServiceTest, getHeadOfLog) {
    EXPECT_EQ(Log::Position(2, 88),
            MasterClient::getHeadOfLog(&context, masterServer->serverId));
    ramcloud->write(1, "0", 1, "abcdef", 6);
    EXPECT_EQ(Log::Position(3, 96),
            MasterClient::getHeadOfLog(&context, masterServer->serverId));
}

TEST_F(MasterServiceTest, getServerStatistics) {
    Buffer value;
    uint64_t version;
    int64_t objectValue = 16;

    ramcloud->write(1, "key0", 4, &objectValue, 8, NULL, &version);
    ramcloud->read(1, "key0", 4, &value);
    ramcloud->read(1, "key0", 4, &value);
    ramcloud->read(1, "key0", 4, &value);

    ProtoBuf::ServerStatistics serverStats;
    ramcloud->getServerStatistics("mock:host=master", serverStats);
    EXPECT_TRUE(StringUtil::startsWith(serverStats.ShortDebugString(),
            "tabletentry { table_id: 1 start_key_hash: 0 "
            "end_key_hash: 18446744073709551615 number_read_and_writes: 4 } "
            "spin_lock_stats { locks { name:"));

    MasterClient::splitMasterTablet(&context, masterServer->serverId, 1,
            (~0UL/2));
    ramcloud->getServerStatistics("mock:host=master", serverStats);
    EXPECT_TRUE(StringUtil::startsWith(serverStats.ShortDebugString(),
            "tabletentry { table_id: 1 "
            "start_key_hash: 0 "
            "end_key_hash: 9223372036854775806 } "
            "tabletentry { table_id: 1 start_key_hash: 9223372036854775807 "
            "end_key_hash: 18446744073709551615 } "
            "spin_lock_stats { locks { name:"));
}

TEST_F(MasterServiceTest, increment_basic) {
    Buffer buffer;
    uint64_t version = 0;
    int64_t oldInt64 = 1;
    int64_t newInt64;
    double oldDouble = 1.0;
    double newDouble;

    ramcloud->write(1, "key0", 4, &oldInt64, sizeof(oldInt64), NULL, NULL);
    newInt64 = ramcloud->incrementInt64(1, "key0", 4, 2, NULL, &version);
    EXPECT_EQ(2U, version);
    EXPECT_EQ(3, newInt64);

    ramcloud->read(1, "key0", 4, &buffer);
    buffer.copy(0, sizeof(newInt64), &newInt64);
    EXPECT_EQ(3, newInt64);

    ramcloud->write(1, "key1", 4, &oldDouble, sizeof(oldDouble), NULL, NULL);
    newDouble = ramcloud->incrementDouble(1, "key1", 4, 2.0, NULL, &version);
    EXPECT_EQ(3U, version);
    EXPECT_DOUBLE_EQ(3.0, newDouble);

    buffer.reset();
    ramcloud->read(1, "key1", 4, &buffer);
    buffer.copy(0, sizeof(newDouble), &newDouble);
    EXPECT_EQ(3.0, newDouble);
}

TEST_F(MasterServiceTest, increment_create) {
    uint64_t version = 0;
    int64_t newInt64;
    double newDouble;

    newInt64 = ramcloud->incrementInt64(1, "key0", 4, 1, NULL, &version);
    EXPECT_EQ(1U, version);
    EXPECT_EQ(1, newInt64);

    newDouble = ramcloud->incrementDouble(1, "key1", 4, 1.0, NULL, &version);
    EXPECT_EQ(2U, version);
    EXPECT_DOUBLE_EQ(1.0, newDouble);

    newInt64 = ramcloud->incrementInt64(1, "key2", 4, 0, NULL, &version);
    EXPECT_EQ(3U, version);
    EXPECT_EQ(0, newInt64);

    newDouble = ramcloud->incrementDouble(1, "key2", 4, 0.0, NULL, &version);
    EXPECT_EQ(4U, version);
    EXPECT_DOUBLE_EQ(0.0, newDouble);
}

TEST_F(MasterServiceTest, increment_rejectRules) {
    RejectRules rules;
    int64_t value = 0;
    uint64_t version = 0;

    memset(&rules, 0, sizeof(rules));
    rules.doesntExist = true;
    EXPECT_THROW(ramcloud->incrementInt64(1, "key0", 4, 1, &rules, NULL),
                 ObjectDoesntExistException);

    memset(&rules, 0, sizeof(rules));
    rules.exists = true;
    ramcloud->write(1, "key1", 4, &value, sizeof(value), NULL, NULL);
    EXPECT_THROW(ramcloud->incrementInt64(1, "key1", 4, 1, &rules, NULL),
                 ObjectExistsException);

    ramcloud->write(1, "key2", 4, &value, sizeof(value), NULL, &version);
    ramcloud->incrementInt64(1, "key2", 4, 1, NULL, NULL);
    memset(&rules, 0, sizeof(rules));
    rules.givenVersion = version;
    rules.versionNeGiven = true;
    EXPECT_THROW(ramcloud->incrementInt64(1, "key2", 4, 1, &rules, NULL),
                 WrongVersionException);
}

TEST_F(MasterServiceTest, increment_invalidObject) {
    int32_t intVal = 0;
    float floatVal = 0;

    ramcloud->write(1, "key0", 4, &intVal, sizeof(intVal), NULL, NULL);
    EXPECT_THROW(ramcloud->incrementInt64(1, "key0", 4, 1, NULL, NULL),
                 InvalidObjectException);

    ramcloud->write(1, "key1", 4, &floatVal, sizeof(floatVal), NULL, NULL);
    EXPECT_THROW(ramcloud->incrementDouble(1, "key1", 4, 1.0, NULL, NULL),
                 InvalidObjectException);
}

TEST_F(MasterServiceTest, increment_parallel) {
    // Tests concurrent modification of the incremntee on the master service.
    // Concretely, the master service must verify that the object's version
    // didn't change during the read-increment-write cycle.
    // The condition is triggered by a first thread that sets
    // pauseIncrementObject in the MasterService.  Meanwhile a second thread
    // finishes an increment operation and clears the pause marker.
    TestLog::Enable _("incrementObject");
    std::thread threads[2];
    MasterService::pauseIncrement = 1;
    threads[0] =
      std::thread(&MasterServiceTest::threadfunIncrementOne, this, 1, "key0");

    // Wait for the first thread to reset the pause guard inside
    // incrementObject.
    uint64_t deadline = Cycles::rdtsc() + Cycles::fromSeconds(1.);
    do {
    } while ((MasterService::pauseIncrement == 1) &&
             (Cycles::rdtsc() < deadline));
    EXPECT_EQ(MasterService::pauseIncrement, 0);

    // Increment the same object by another thread without waiting.
    threads[1] =
      std::thread(&MasterServiceTest::threadfunIncrementOne, this, 1, "key0");
    threads[1].join();

    // Let the first thread finish.
    MasterService::continueIncrement = 1;
    threads[0].join();

    EXPECT_EQ("incrementObject: retry after version mismatch", TestLog::get());

    int64_t value;
    Buffer buffer;
    ramcloud->read(1, "key0", 4, &buffer);
    buffer.copy(0, sizeof(value), &value);
    EXPECT_EQ(2, value);
}

TEST_F(MasterServiceTest, migrateTablet_tabletNotOnServer) {
    TestLog::Enable _;
    EXPECT_THROW(ramcloud->migrateTablet(99, 0, -1, ServerId(0, 0)),
            TableDoesntExistException);
    EXPECT_EQ("migrateTablet: Migration request for tablet this master "
            "does not own: tablet [0x0,0xffffffffffffffff] in tableId 99 | "
            "checkStatus: Server mock:host=master doesn't store "
            "<99, 0x0>; refreshing object map",
            TestLog::get());
}

TEST_F(MasterServiceTest, migrateTablet_firstKeyHashTooLow) {
    service->tabletManager.addTablet(99, 27, 873, TabletManager::NORMAL);

    TestLog::Enable _("migrateTablet");

    EXPECT_THROW(ramcloud->migrateTablet(99, 0, 26, ServerId(0, 0)),
            TableDoesntExistException);
    EXPECT_EQ("migrateTablet: Migration request for tablet this master "
            "does not own: tablet [0x0,0x1a] in tableId 99",
            TestLog::get());
}

TEST_F(MasterServiceTest, migrateTablet_lastKeyHashTooHigh) {
    service->tabletManager.addTablet(99, 27, 873, TabletManager::NORMAL);

    TestLog::Enable _("migrateTablet");

    EXPECT_THROW(ramcloud->migrateTablet(99, 874, -1, ServerId(0, 0)),
            TableDoesntExistException);
    EXPECT_EQ("migrateTablet: Migration request for tablet this master "
            "does not own: tablet [0x36a,0xffffffffffffffff] in tableId 99",
            TestLog::get());
}

TEST_F(MasterServiceTest, migrateTablet_migrateToSelf) {
    service->tabletManager.addTablet(99, 27, 873, TabletManager::NORMAL);

    TestLog::Enable _("migrateTablet");

    EXPECT_THROW(ramcloud->migrateTablet(99, 27, 873, masterServer->serverId),
            RequestFormatError);
    EXPECT_EQ("migrateTablet: Migrating to myself doesn't make much sense",
            TestLog::get());
}

TEST_F(MasterServiceTest, migrateTablet_movingData) {
    ramcloud->createTable("migrationTable");
    uint64_t tbl = ramcloud->getTableId("migrationTable");
    ramcloud->write(tbl, "hi", 2, "abcdefg", 7);

    ServerConfig master2Config = masterConfig;
    master2Config.master.numReplicas = 0;
    master2Config.localLocator = "mock:host=master2";
    Server* master2 = cluster.addServer(master2Config);
    Log* master2Log = &master2->master->objectManager.log;
    master2Log->sync();

    Log::Position master2HeadPositionBefore = Log::Position(
            master2Log->head->id, master2Log->head->getAppendedLength());

    // JIRA Issue: RAM-441: Without the syncCoordinatorServerList() call in
    // cluster.addServer(..) above, this crashes since the CoordinatorServerList
    // update is asynchronous and the client calls a migrate before the CSL has
    // been propagated. The recipient servers basically don't know about each
    // other yet and can't perform a migrate.
    TestLog::Enable _("migrateTablet");

    ramcloud->migrateTablet(tbl, 0, -1, master2->serverId);
    EXPECT_EQ("migrateTablet: Migrating tablet [0x0,0xffffffffffffffff] "
            "in tableId 1 to server 3.0 at mock:host=master2 | "
            "migrateTablet: Sending last migration segment | "
            "migrateTablet: Migration succeeded for tablet "
            "[0x0,0xffffffffffffffff] in tableId 1; sent 1 objects and "
            "0 tombstones to server 3.0 at mock:host=master2, 36 bytes in total"
            , TestLog::get());

    // Ensure that the tablet ``creation'' time on the new master is
    // appropriate. It should be greater than the log position before
    // migration, but less than the current log position (since we added
    // data).
    Log::Position master2HeadPositionAfter = Log::Position(
            master2Log->head->id, master2Log->head->getAppendedLength());
    Log::Position ctimeCoord =
            cluster.coordinator->tableManager.getTablet(tbl, 0).ctime;
    EXPECT_GT(ctimeCoord, master2HeadPositionBefore);
    EXPECT_LT(ctimeCoord, master2HeadPositionAfter);
}

TEST_F(MasterServiceTest, multiIncrement_basics) {
    uint64_t tableId1 = ramcloud->createTable("table1");

    MultiIncrementObject request1(tableId1, "0", 1, 1, 0.0);
    MultiIncrementObject request2(tableId1, "1", 1, 0, 1.0);
    MultiIncrementObject* requests[] = {&request1, &request2};

    ramcloud->multiIncrement(requests, 2);
    EXPECT_STREQ("STATUS_OK", statusToSymbol(request1.status));
    EXPECT_EQ(1, request1.newValue.asInt64);
    EXPECT_STREQ("STATUS_OK", statusToSymbol(request2.status));
    EXPECT_DOUBLE_EQ(1.0, request2.newValue.asDouble);
    EXPECT_EQ(3U, request1.version + request2.version);
}

TEST_F(MasterServiceTest, multiIncrement_rejectRules) {
    RejectRules rules;
    memset(&rules, 0, sizeof(rules));
    rules.doesntExist = true;
    MultiIncrementObject request(1, "key0", 4, 1, 0.0, &rules);
    MultiIncrementObject* requests[] = {&request};
    ramcloud->multiIncrement(requests, 1);
    EXPECT_EQ(STATUS_OBJECT_DOESNT_EXIST, request.status);
    EXPECT_EQ(VERSION_NONEXISTENT, request.version);
}

TEST_F(MasterServiceTest, multiIncrement_malformedRequests) {
    // Fabricate a valid-looking RPC, but truncate the increment payload and
    // the key in the buffer.
    WireFormat::MultiOp::Request reqHdr;
    WireFormat::MultiOp::Response respHdr;
    WireFormat::MultiOp::Request::IncrementPart part(
        1, 4, 0, 0.0, RejectRules());  // 4 sets the key length

    reqHdr.common.opcode = downCast<uint16_t>(WireFormat::MULTI_OP);
    reqHdr.common.service = downCast<uint16_t>(WireFormat::MASTER_SERVICE);
    reqHdr.count = 1;
    reqHdr.type = WireFormat::MultiOp::OpType::INCREMENT;

    Buffer requestPayload;
    Buffer replyPayload;
    requestPayload.appendExternal(&reqHdr, sizeof(reqHdr));
    replyPayload.appendExternal(&respHdr, sizeof(respHdr));

    Service::Rpc rpc(NULL, &requestPayload, &replyPayload);

    // Part field is bogus.
    requestPayload.appendExternal(&part, sizeof(part) - 1);
    respHdr.common.status = STATUS_OK;
    service->multiIncrement(&reqHdr, &respHdr, &rpc);
    EXPECT_EQ(STATUS_REQUEST_FORMAT_ERROR, respHdr.common.status);

    // Key is missing.
    requestPayload.truncate(requestPayload.size() - (sizeof32(part) - 1));
    requestPayload.appendExternal(&part, sizeof(part));
    respHdr.common.status = STATUS_OK;
    service->multiIncrement(&reqHdr, &respHdr, &rpc);
    EXPECT_EQ(STATUS_REQUEST_FORMAT_ERROR, respHdr.common.status);

    // Cross-validation: should work with complete 4 byte key.
    requestPayload.appendCopy("key0", 4);
    respHdr.common.status = STATUS_OK;
    service->multiIncrement(&reqHdr, &respHdr, &rpc);
    EXPECT_EQ(STATUS_OK, respHdr.common.status);
}

TEST_F(MasterServiceTest, multiRead_basics) {
    uint64_t tableId1 = ramcloud->createTable("table1");
    ramcloud->write(tableId1, "0", 1, "firstVal", 8);
    ramcloud->write(tableId1, "1", 1, "secondVal", 9);
    Tub<ObjectBuffer> value1, value2;
    MultiReadObject request1(tableId1, "0", 1, &value1);
    MultiReadObject request2(tableId1, "1", 1, &value2);
    MultiReadObject* requests[] = {&request1, &request2};
    ramcloud->multiRead(requests, 2);

    EXPECT_EQ(STATUS_OK, request1.status);
    EXPECT_EQ(1U, request1.version);
    EXPECT_EQ("firstVal", string(reinterpret_cast<const char*>(
            value1.get()->getValue()), 8));
    EXPECT_EQ(STATUS_OK, request2.status);
    EXPECT_EQ(2U, request2.version);
    EXPECT_EQ("secondVal", string(reinterpret_cast<const char*>(
            value2.get()->getValue()), 9));
}

TEST_F(MasterServiceTest, multiRead_bufferSizeExceeded) {
    uint64_t tableId1 = ramcloud->createTable("table1");
    service->maxResponseRpcLen = 78;
    // We want to test such that the first object is returned
    // in the first try and the second object is returned on
    // the second try. For the first object to be returned,
    // the maxResponseRpcLen has to be >= 78
    ramcloud->write(tableId1, "0", 1,
            "chunk1:12 chunk2:12 chunk3:12 chunk4:12 chunk5:12 ", 50);
    ramcloud->write(tableId1, "1", 1,
            "chunk6:12 chunk7:12 chunk8:12 chunk9:12 chunk10:12", 50);
    Tub<ObjectBuffer> value1, value2;
    MultiReadObject object1(tableId1, "0", 1, &value1);
    MultiReadObject object2(tableId1, "1", 1, &value2);
    MultiReadObject* requests[] = {&object1, &object2};
    MultiRead request(ramcloud.get(), requests, 2);

    // The first try will return only one object.  The multi-op scheduling
    // reverses the order.
    EXPECT_FALSE(request.isReady());
    EXPECT_TRUE(value2);
    EXPECT_EQ(STATUS_OK, object2.status);
    EXPECT_FALSE(value1);

    // When we retry, the second object will be returned.
    EXPECT_TRUE(request.isReady());
    EXPECT_TRUE(value1);
    EXPECT_TRUE(value2);
    EXPECT_EQ("chunk1:12 chunk2:12 chunk3:12 chunk4:12 chunk5:12 ",
            string(reinterpret_cast<const char*>(value1.get()->getValue()),
            50));
    EXPECT_EQ("chunk6:12 chunk7:12 chunk8:12 chunk9:12 chunk10:12",
            string(reinterpret_cast<const char*>(value2.get()->getValue()),
            50));
}

TEST_F(MasterServiceTest, multiRead_unknownTable) {
    // Table 99 will be directed to the server, but the server
    // doesn't know about it.
    Tub<ObjectBuffer> value;
    MultiReadObject request(99, "bogus", 5, &value);
    MultiReadObject* requests[] = {&request};
    MultiRead op(ramcloud.get(), requests, 1);

    // Check the status in the response message.
    Transport::SessionRef session =
            ramcloud->clientContext->transportManager->getSession(
            "mock:host=master");
    BindTransport::BindSession* rawSession =
            static_cast<BindTransport::BindSession*>(session.get());
    const Status* status =
            rawSession->lastResponse->getOffset<Status>(
            sizeof(WireFormat::MultiOp::Response));
    EXPECT_TRUE(status != NULL);
    if (status != NULL) {
        EXPECT_EQ(STATUS_UNKNOWN_TABLET, *status);
    }
}

TEST_F(MasterServiceTest, multiRead_noSuchObject) {
    uint64_t tableId1 = ramcloud->createTable("table1");
    Tub<ObjectBuffer> value;
    MultiReadObject request(tableId1, "bogus", 5, &value);
    MultiReadObject* requests[] = {&request};
    ramcloud->multiRead(requests, 1);

    EXPECT_EQ(STATUS_OBJECT_DOESNT_EXIST, request.status);
}

TEST_F(MasterServiceTest, multiRemove_basics) {
    uint64_t tableId1 = ramcloud->createTable("table1");
    ramcloud->write(tableId1, "0", 1, "firstVal", 8);
    ramcloud->write(tableId1, "1", 1, "secondVal", 9);

    MultiRemoveObject request1(tableId1, "0", 1);
    MultiRemoveObject request2(tableId1, "1", 1);
    MultiRemoveObject* requests[] = {&request1, &request2};

    ramcloud->multiRemove(requests, 2);
    EXPECT_EQ(STATUS_OK, request1.status);
    EXPECT_EQ(1U, request1.version);
    EXPECT_EQ(STATUS_OK, request2.status);
    EXPECT_EQ(2U, request2.version);

    // Try to remove the same objects again.
    ramcloud->multiRemove(requests, 2);
    EXPECT_EQ(STATUS_OK, request1.status);
    EXPECT_EQ(0U, request1.version);
    EXPECT_EQ(STATUS_OK, request2.status);
    EXPECT_EQ(0U, request2.version);
}

TEST_F(MasterServiceTest, multiRemove_rejectRules) {
    RejectRules rules;
    memset(&rules, 0, sizeof(rules));
    rules.doesntExist = true;
    MultiRemoveObject request(1, "key0", 4, &rules);
    MultiRemoveObject* requests[] = {&request};
    ramcloud->multiRemove(requests, 1);
    EXPECT_EQ(STATUS_OBJECT_DOESNT_EXIST, request.status);
    EXPECT_EQ(VERSION_NONEXISTENT, request.version);
}

TEST_F(MasterServiceTest, multiRemove_unknownTable) {
    // Table 99 will be directed to the server, but the server
    // doesn't know about it.
    MultiRemoveObject request(99, "bogus", 2);
    MultiRemoveObject* requests[] = {&request};
    MultiRemove op(ramcloud.get(), requests, 1);

    // Check the status in the response message.
    Transport::SessionRef session =
            ramcloud->clientContext->transportManager->getSession(
            "mock:host=master");
    BindTransport::BindSession* rawSession =
            static_cast<BindTransport::BindSession*>(session.get());
    const WireFormat::MultiOp::Response::RemovePart* part =
            rawSession->lastResponse->getOffset<
            WireFormat::MultiOp::Response::RemovePart>(
            sizeof(WireFormat::MultiOp::Response));
    EXPECT_TRUE(part != NULL);
    if (part != NULL) {
        EXPECT_EQ(STATUS_UNKNOWN_TABLET, part->status);
    }
}

TEST_F(MasterServiceTest, multiRemove_malformedRequests) {
    // Fabricate a valid-looking RPC, but truncate the increment payload and
    // the key in the buffer.
    WireFormat::MultiOp::Request reqHdr;
    WireFormat::MultiOp::Response respHdr;
    WireFormat::MultiOp::Request::RemovePart part(1, 4, RejectRules());
    // 4 sets the key length

    reqHdr.common.opcode = downCast<uint16_t>(WireFormat::MULTI_OP);
    reqHdr.common.service = downCast<uint16_t>(WireFormat::MASTER_SERVICE);
    reqHdr.count = 1;
    reqHdr.type = WireFormat::MultiOp::OpType::REMOVE;

    Buffer requestPayload;
    Buffer replyPayload;
    requestPayload.appendExternal(&reqHdr, sizeof(reqHdr));
    replyPayload.appendExternal(&respHdr, sizeof(respHdr));

    Service::Rpc rpc(NULL, &requestPayload, &replyPayload);

    // Part field is bogus.
    requestPayload.appendExternal(&part, sizeof(part) - 1);
    respHdr.common.status = STATUS_OK;
    service->multiRemove(&reqHdr, &respHdr, &rpc);
    EXPECT_EQ(STATUS_REQUEST_FORMAT_ERROR, respHdr.common.status);

    // Key is missing.
    requestPayload.truncate(requestPayload.size() - (sizeof32(part) - 1));
    requestPayload.appendExternal(&part, sizeof(part));
    respHdr.common.status = STATUS_OK;
    service->multiRemove(&reqHdr, &respHdr, &rpc);
    EXPECT_EQ(STATUS_REQUEST_FORMAT_ERROR, respHdr.common.status);

    // Cross-validation: should work with complete 4 byte key.
    requestPayload.appendCopy("key0", 4);
    respHdr.common.status = STATUS_OK;
    service->multiRemove(&reqHdr, &respHdr, &rpc);
    EXPECT_EQ(STATUS_OK, respHdr.common.status);
}

TEST_F(MasterServiceTest, multiWrite_basics) {
    uint64_t tableId1 = ramcloud->createTable("table1");
    ramcloud->write(tableId1, "1", 1, "originalVal", 12);
    MultiWriteObject request1(tableId1, "0", 1, "firstVal", 8);
    MultiWriteObject request2(tableId1, "1", 1, "secondVal", 9);
    MultiWriteObject* requests[] = {&request1, &request2};
    ramcloud->multiWrite(requests, 2);

    EXPECT_EQ(STATUS_OK, request1.status);
    EXPECT_EQ(2U, request1.version);
    EXPECT_EQ(STATUS_OK, request2.status);
    EXPECT_EQ(2U, request2.version);

    ObjectBuffer value;
    uint64_t version;

    ramcloud->readKeysAndValue(tableId1, "0", 1, &value, NULL, &version);
    EXPECT_EQ("firstVal", string(reinterpret_cast<const char*>(
            value.getValue()), 8));
    EXPECT_EQ(2U, request1.version);
    ramcloud->readKeysAndValue(tableId1, "1", 1, &value, NULL, &version);
    EXPECT_EQ("secondVal", string(reinterpret_cast<const char*>(
            value.getValue()), 9));
    EXPECT_EQ(2U, request2.version);
}

TEST_F(MasterServiceTest, multiWrite_rejectRules) {
    RejectRules rules;
    memset(&rules, 0, sizeof(rules));
    rules.doesntExist = true;
    MultiWriteObject request(1, "key0", 4, "item0", 5, &rules);
    MultiWriteObject* requests[] = {&request};
    ramcloud->multiWrite(requests, 1);
    EXPECT_EQ(STATUS_OBJECT_DOESNT_EXIST, request.status);
    EXPECT_EQ(VERSION_NONEXISTENT, request.version);
}

TEST_F(MasterServiceTest, multiWrite_unknownTable) {
    // Table 99 will be directed to the server, but the server
    // doesn't know about it.
    MultiWriteObject request(99, "bogus", 5, "hi", 2);
    MultiWriteObject* requests[] = {&request};
    MultiWrite op(ramcloud.get(), requests, 1);

    // Check the status in the response message.
    Transport::SessionRef session =
            ramcloud->clientContext->transportManager->getSession(
            "mock:host=master");
    BindTransport::BindSession* rawSession =
            static_cast<BindTransport::BindSession*>(session.get());
    const WireFormat::MultiOp::Response::WritePart* part =
            rawSession->lastResponse->getOffset<
            WireFormat::MultiOp::Response::WritePart>(
            sizeof(WireFormat::MultiOp::Response));
    EXPECT_TRUE(part != NULL);
    if (part != NULL) {
        EXPECT_STREQ("STATUS_UNKNOWN_TABLET", statusToSymbol(part->status));
    }
}

TEST_F(MasterServiceTest, multiWrite_nullAndEmptyValues) {
    uint32_t valueLength;
    ObjectBuffer value;
    uint64_t version;
    uint64_t tableId1 = ramcloud->createTable("table1");
    ramcloud->write(tableId1, "1", 1, "originalVal", 12);
    MultiWriteObject request1(tableId1, "0", 1, "", 0);
    MultiWriteObject request2(tableId1, "1", 1, (const char*)NULL, 0);
    MultiWriteObject request3(tableId1, "0", 1, "emptyToSomething", 16);
    MultiWriteObject request4(tableId1, "1", 1, "nullToSomething", 15);
    MultiWriteObject* requests[] = {&request1, &request2};
    ramcloud->multiWrite(requests, 2);

    EXPECT_EQ(STATUS_OK, request1.status);
    EXPECT_EQ(2U, request1.version);
    EXPECT_EQ(STATUS_OK, request2.status);
    EXPECT_EQ(2U, request2.version);


    ramcloud->readKeysAndValue(tableId1, "0", 1, &value, NULL, &version);
    value.getValue(&valueLength);
    EXPECT_EQ(0U, valueLength);

    ramcloud->readKeysAndValue(tableId1, "1", 1, &value, NULL, &version);
    value.getValue(&valueLength);
    EXPECT_EQ(0U, valueLength);

    // See if we can transition back to something non-zero length
    requests = {&request3, &request4};
    ramcloud->multiWrite(requests, 2);

    EXPECT_EQ(STATUS_OK, request3.status);
    EXPECT_EQ(3U, request3.version);
    EXPECT_EQ(STATUS_OK, request4.status);
    EXPECT_EQ(3U, request4.version);
    ramcloud->readKeysAndValue(tableId1, "0", 1, &value, NULL, &version);
    EXPECT_EQ("emptyToSomething", string(reinterpret_cast<const char*>(
            value.getValue()), 16));
    ramcloud->readKeysAndValue(tableId1, "1", 1, &value, NULL, &version);
    EXPECT_EQ("nullToSomething", string(reinterpret_cast<const char*>(
            value.getValue()), 15));
}

TEST_F(MasterServiceTest, multiWrite_malformedRequests) {
    // Fabricate a valid-looking RPC, but make the key and value length
    // fields not match what's in the buffer.
    WireFormat::MultiOp::Request reqHdr;
    WireFormat::MultiOp::Response respHdr;
    WireFormat::MultiOp::Request::WritePart part(0, 23, RejectRules());
    // 23 includes a key of length 10, a value of length 10, 1 byte for
    // numKeys and 2 bytes for keyOffset

    reqHdr.common.opcode = downCast<uint16_t>(WireFormat::MULTI_OP);
    reqHdr.common.service = downCast<uint16_t>(WireFormat::MASTER_SERVICE);
    reqHdr.count = 1;
    reqHdr.type = WireFormat::MultiOp::OpType::WRITE;

    Buffer requestPayload;
    Buffer replyPayload;
    requestPayload.appendExternal(&reqHdr, sizeof(reqHdr));
    replyPayload.appendExternal(&respHdr, sizeof(respHdr));

    Service::Rpc rpc(NULL, &requestPayload, &replyPayload);

    // part field is bogus
    requestPayload.appendExternal(&part, sizeof(part) - 1);
    respHdr.common.status = STATUS_OK;
    service->multiWrite(&reqHdr, &respHdr, &rpc);
    EXPECT_EQ(STATUS_REQUEST_FORMAT_ERROR, respHdr.common.status);

    requestPayload.truncate(requestPayload.size() - (sizeof32(part) - 1));
    requestPayload.appendExternal(&part, sizeof(part));

    // Malformed requests with both the key and the value length fields
    // as bogus and requests with only the value length field bogus will
    // not be caught. It will seg fault. So, it is up to the client
    // to make sure the requests are formatted well. See comment in
    // the multiWrite handler in MasterService for reasons

    // sanity check: should work with 10 bytes of key and 10 of value
    Key key(0, "tenchars!!", 10);
    Object::appendKeysAndValueToBuffer(key, "tenmorechars", 10,
                                       &requestPayload);
    respHdr.common.status = STATUS_OK;
    service->multiWrite(&reqHdr, &respHdr, &rpc);
    EXPECT_EQ(STATUS_OK, respHdr.common.status);
}

TEST_F(MasterServiceTest, prepForMigration) {
    service->tabletManager.addTablet(5, 27, 873, TabletManager::NORMAL);

    TestLog::Enable _("prepForMigration");

    // Overlap
    EXPECT_THROW(MasterClient::prepForMigration(&context,
            masterServer->serverId, 5, 27, 873),
            ObjectExistsException);
    EXPECT_EQ("prepForMigration: Already have tablet [0x1b,0x369] "
            "in tableId 5, cannot add [0x1b,0x369]", TestLog::get());
    EXPECT_THROW(MasterClient::prepForMigration(&context,
            masterServer->serverId, 5, 0, 27),
            ObjectExistsException);
    EXPECT_THROW(MasterClient::prepForMigration(&context,
            masterServer->serverId, 5, 873, 82743),
            ObjectExistsException);

    TestLog::reset();
    MasterClient::prepForMigration(&context,
            masterServer->serverId, 5, 1000, 2000);
    TabletManager::Tablet tablet;
    EXPECT_TRUE(service->tabletManager.getTablet(5, 1000, 2000, &tablet));
    EXPECT_EQ(5U, tablet.tableId);
    EXPECT_EQ(1000U, tablet.startKeyHash);
    EXPECT_EQ(2000U, tablet.endKeyHash);
    EXPECT_EQ(TabletManager::RECOVERING, tablet.state);
    EXPECT_EQ("prepForMigration: Ready to receive tablet [0x3e8,0x7d0] "
            "in tableId 5 from \"??\"", TestLog::get());
}

<<<<<<< HEAD
TEST_F(MasterServiceTest, prepForIndexletMigration) {
    uint64_t dataTableId = ramcloud->createTable("dataTable");
    uint8_t indexId = 1;
    uint64_t backingTableId = ramcloud->createTable("backingTable");
    uint64_t newBackingTableId = ramcloud->createTable("newBackingTableId");
    string firstKey = "abc";
    string splitKey = "pqr";
    string firstNotOwnedKey = "xyz";

    service->indexletManager.addIndexlet(dataTableId, indexId, backingTableId,
            firstKey.c_str(), (uint16_t)firstKey.length(),
            firstNotOwnedKey.c_str(), (uint16_t)firstNotOwnedKey.length());

    TestLog::Enable _("prepForIndexletMigration");

    // Failure cases
    EXPECT_THROW(MasterClient::prepForIndexletMigration(
            &context, masterServer->serverId, dataTableId, indexId,
            newBackingTableId,
            firstKey.c_str(), (uint16_t)firstKey.length(),
            firstNotOwnedKey.c_str(), (uint16_t)firstNotOwnedKey.length()),
                ObjectExistsException);
    EXPECT_EQ("prepForIndexletMigration: Already have given indexlet "
            "in indexId 1 for tableId 1, cannot add.", TestLog::get());
    EXPECT_THROW(MasterClient::prepForIndexletMigration(
            &context, masterServer->serverId, dataTableId, indexId,
            newBackingTableId, "abcd", 4, "xy", 2),
                InternalError);

    // Success
    TestLog::reset();
    EXPECT_NO_THROW(MasterClient::prepForIndexletMigration(
            &context, masterServer->serverId, dataTableId, indexId,
            newBackingTableId, "y", 1, "z", 1));
    EXPECT_EQ("prepForIndexletMigration: Ready to receive indexlet "
            "in indexId 1 for tableId 1", TestLog::get());

    SpinLock indexMutex;
    IndexletManager::Lock indexLock(indexMutex);
    IndexletManager::IndexletMap::iterator it =
            service->indexletManager.getIndexlet(
                    dataTableId, indexId, "y", 1, "z", 1, indexLock);
    EXPECT_NE(service->indexletManager.indexletMap.end(), it);
    IndexletManager::Indexlet* indexlet = &it->second;
    EXPECT_EQ(0, IndexKey::keyCompare(
            indexlet->firstKey, indexlet->firstKeyLength, "y", 1));
    EXPECT_EQ(0, IndexKey::keyCompare(
            indexlet->firstNotOwnedKey, indexlet->firstNotOwnedKeyLength,
            "z", 1));
    EXPECT_EQ(IndexletManager::Indexlet::RECOVERING, indexlet->state);
}

TEST_F(MasterServiceTest, indexedRead) {
    // Most of the functionality for indexedRead is in ObjectManager,
    // so we do extensive unit testing there.
    // Let's just ensure that the strings are parsed fine in the MasterService
    // class.
    // This may be overkill, and we may not acually need this test here.
    uint64_t tableId = 1;
    uint8_t numKeys = 2;

    KeyInfo keyList0[2];
    keyList0[0].keyLength = 8;
    keyList0[0].key = "obj0key0";
    keyList0[1].keyLength = 8;
    keyList0[1].key = "obj0key1";

    ramcloud->write(tableId, numKeys, keyList0, "obj0value",
            NULL, NULL, false);

    Buffer pKHashes;
    // Key::getHash(tableId, "obj0key0", 8) gives 4921604586378860710,
    uint64_t hashVal0 = 4921604586378860710;
    pKHashes.appendExternal(&hashVal0, 8);

    // indexedRead such that both objects are read.
    Buffer responseBuffer;
    uint32_t numObjectsResponse;
    uint32_t numHashesResponse = ramcloud->indexedRead(
            tableId, 1, &pKHashes, 1, "obj0key1", 8, "obj1key1", 8,
            &responseBuffer, &numObjectsResponse);

    // numHashes and numObjects
    EXPECT_EQ(1U, numHashesResponse);
    EXPECT_EQ(1U, numObjectsResponse);
    uint32_t respOffset = sizeof32(WireFormat::IndexedRead::Response);

    // version of object0
    EXPECT_EQ(1U, *responseBuffer.getOffset<uint64_t>(respOffset));
    respOffset += 8;
    // value of object0
    uint32_t obj1Length = *responseBuffer.getOffset<uint32_t>(respOffset);
    respOffset += 4;
    Object o1(tableId, 1, 0, responseBuffer, respOffset, obj1Length);
    respOffset += obj1Length;
    EXPECT_EQ("obj0value", string(reinterpret_cast<const char*>(o1.getValue()),
            o1.getValueLength()));
}

=======
>>>>>>> 07d182c4
TEST_F(MasterServiceTest, read_basics) {
    ramcloud->write(1, "0", 1, "abcdef", 6);
    Buffer value;
    uint64_t version;
    ramcloud->read(1, "0", 1, &value, NULL, &version);
    EXPECT_EQ(1U, version);
    EXPECT_EQ("abcdef", TestUtil::toString(&value));
    EXPECT_EQ(6U, value.size());
}

TEST_F(MasterServiceTest, readKeysAndValue_basics) {
    uint64_t tableId1 = 1;
    ObjectBuffer keysAndValue;
    uint8_t numKeys = 3;
    KeyInfo keyList[3];
    keyList[0].keyLength = 2;
    keyList[0].key = "ha";
    keyList[1].keyLength = 2;
    keyList[1].key = "hi";
    keyList[2].keyLength = 2;
    keyList[2].key = "ho";

    ramcloud->write(tableId1, numKeys, keyList, "data value",
            NULL, NULL, false);
    ramcloud->readKeysAndValue(tableId1, "ha", 2, &keysAndValue);
    EXPECT_EQ("data value", string(reinterpret_cast<const char*>(
            keysAndValue.getValue()), 10));

    EXPECT_EQ("ha", string(reinterpret_cast<const char *>(
            keysAndValue.getKey(0)), 2));
    EXPECT_EQ(2U, keysAndValue.getKeyLength(0));
    EXPECT_EQ("hi", string(reinterpret_cast<const char *>(
            keysAndValue.getKey(1)), 2));
    EXPECT_EQ(2U, keysAndValue.getKeyLength(1));
    EXPECT_EQ("ho", string(reinterpret_cast<const char *>(
            keysAndValue.getKey(2)), 2));
    EXPECT_EQ(2U, keysAndValue.getKeyLength(2));
}

TEST_F(MasterServiceTest, read_tableNotOnServer) {
    TestLog::Enable _;
    Buffer value;
    EXPECT_THROW(ramcloud->read(99, "0", 1, &value),
            TableDoesntExistException);
    EXPECT_EQ("checkStatus: Server mock:host=master doesn't store "
            "<99, 0xbaf01774b348c879>; refreshing object map",
            TestLog::get());
}

TEST_F(MasterServiceTest, read_noSuchObject) {
    Buffer value;
    EXPECT_THROW(ramcloud->read(1, "5", 1, &value), ObjectDoesntExistException);
}

TEST_F(MasterServiceTest, read_rejectRules) {
    ramcloud->write(1, "0", 1, "abcdef", 6);

    Buffer value;
    RejectRules rules;
    memset(&rules, 0, sizeof(rules));
    rules.versionNeGiven = true;
    rules.givenVersion = 2;
    uint64_t version;
    EXPECT_THROW(ramcloud->read(1, "0", 1, &value, &rules, &version),
            WrongVersionException);
    EXPECT_EQ(1U, version);
}

TEST_F(MasterServiceTest, receiveMigrationData) {
    Segment s;

    MasterClient::prepForMigration(&context, masterServer->serverId,
            5, 1, -1UL);

    TestLog::Enable _("receiveMigrationData");

    EXPECT_THROW(MasterClient::receiveMigrationData(&context,
            masterServer->serverId, &s, 6, 0),
            UnknownTabletException);
    EXPECT_EQ("receiveMigrationData: Receiving 0 bytes of migration data "
            "for tablet [0x0,??] in tableId 6 | "
            "receiveMigrationData: migration data received for unknown "
            "tablet [0x0,??] in tableId 6", TestLog::get());
    EXPECT_THROW(MasterClient::receiveMigrationData(&context,
            masterServer->serverId, &s, 5, 0),
            UnknownTabletException);

    TestLog::reset();
    EXPECT_THROW(MasterClient::receiveMigrationData(&context,
            masterServer->serverId, &s, 1, 0),
            InternalError);
    EXPECT_EQ("receiveMigrationData: Receiving 0 bytes of migration data for "
            "tablet [0x0,??] in tableId 1 | receiveMigrationData: migration "
            "data received for tablet not in the RECOVERING state (state = 0)!",
            TestLog::get());

    Key key(5, "wee!", 4);
    Buffer dummyDataBuffer;
    Object o(key, "watch out for the migrant object", 32, 0, 0,
            dummyDataBuffer);

    Buffer bufferForLog;
    o.assembleForLog(bufferForLog);

    s.append(LOG_ENTRY_TYPE_OBJ, bufferForLog);
    s.close();

    MasterClient::receiveMigrationData(&context, masterServer->serverId,
            &s, 5, 1);

    ObjectBuffer logBuffer;
    Status status = service->objectManager.readObject(key, &logBuffer, 0, 0);
    EXPECT_NE(STATUS_OK, status);
    // Need to mark the tablet as NORMAL before we can read from it.
    service->tabletManager.changeState(5, 1, -1UL, TabletManager::RECOVERING,
            TabletManager::NORMAL);
    status = service->objectManager.readObject(key, &logBuffer, 0, 0);
    EXPECT_EQ(STATUS_OK, status);
    EXPECT_EQ(string(reinterpret_cast<const char*>(logBuffer.getValue()), 32),
            "watch out for the migrant object");
}

TEST_F(MasterServiceTest, receiveMigrationData_indexletData) {
    Segment s;

    uint64_t dataTableId = 100;
    uint8_t indexId = 1;
    uint64_t newBackingTableId = ramcloud->createTable("newBackingTable");
    string firstKey = "abc";
    string firstNotOwnedKey = "xyz";

    MasterClient::prepForIndexletMigration(
            &context, masterServer->serverId, dataTableId, indexId,
            newBackingTableId,
            firstKey.c_str(), (uint16_t)firstKey.length(),
            firstNotOwnedKey.c_str(), (uint16_t)firstNotOwnedKey.length());

    char keyStr[8];
    uint64_t *bTreeKey = reinterpret_cast<uint64_t*>(keyStr);
    *bTreeKey = 12345;
    Key key(newBackingTableId, keyStr, 8);

    Buffer dummyDataBuffer;
    Object o(key, "watch out for the migrant object", 32, 0, 0,
            dummyDataBuffer);

    Buffer bufferForLog;
    o.assembleForLog(bufferForLog);
    s.append(LOG_ENTRY_TYPE_OBJ, bufferForLog);
    s.close();

    TestLog::Enable _("receiveMigrationData");

    EXPECT_NO_THROW(MasterClient::receiveMigrationData(
            &context, masterServer->serverId, &s,
            newBackingTableId, 0,
            true, dataTableId, indexId,
            firstKey.c_str(), (uint16_t)firstKey.length()));

    EXPECT_EQ("receiveMigrationData: Receiving 69 bytes of migration data for "
            "tablet [0x0,??] in tableId 1 | "
            "receiveMigrationData: Recovering nextNodeId.", TestLog::get());

    // Ensure data recovered correctly.
    ObjectBuffer bufferFromLog;
    Status status;
    status = service->objectManager.readObject(key, &bufferFromLog, 0, 0);
    EXPECT_NE(STATUS_OK, status);
    // Need to mark the tablet as NORMAL before we can read from it.
    service->tabletManager.changeState(
            newBackingTableId, 0UL, ~0UL,
            TabletManager::RECOVERING, TabletManager::NORMAL);
    status = service->objectManager.readObject(key, &bufferFromLog, 0, 0);
    EXPECT_EQ(STATUS_OK, status);
    EXPECT_EQ("watch out for the migrant object",
            string(reinterpret_cast<const char*>(
                    bufferFromLog.getValue()), 32));

    // Ensure nextNodeId recovered correctly.
    IndexletManager::Indexlet* indexlet =
            service->indexletManager.findIndexlet(dataTableId, indexId,
            firstKey.c_str(), (uint16_t)firstKey.length());

    EXPECT_EQ(12345U, indexlet->bt->getNextNodeId());
}

static bool
antiGetEntryFilter(string s)
{
    return s != "getEntry";
}

TEST_F(MasterServiceTest, remove_basics) {
    ramcloud->write(1, "key0", 4, "item0", 5);

    TestLog::Enable _(antiGetEntryFilter);
    Key key(1, "key0", 4);
    HashTable::Candidates c;
    service->objectManager.objectMap.lookup(key.getHash(), c);
    uint64_t ref = c.getReference();
    uint64_t version;
    ramcloud->remove(1, "key0", 4, NULL, &version);
    EXPECT_EQ(1U, version);
    EXPECT_EQ(format("free: free on reference %lu | "
            "sync: syncing segment 1 to offset 156 | "
            "schedule: scheduled | "
            "performWrite: Sending write to backup 1.0 | "
            "schedule: scheduled | "
            "performWrite: Write RPC finished for replica slot 0 | "
            "sync: log synced", ref),
            TestLog::get());

    Buffer value;
    EXPECT_THROW(ramcloud->read(1, "key0", 4, &value),
            ObjectDoesntExistException);
}

TEST_F(MasterServiceTest, remove_tableNotOnServer) {
    TestLog::Enable _;
    EXPECT_THROW(ramcloud->remove(99, "key0", 4), TableDoesntExistException);
    EXPECT_EQ("checkStatus: Server mock:host=master doesn't store "
            "<99, 0xb3a4e310e6f49dd8>; refreshing object map",
            TestLog::get());
}

TEST_F(MasterServiceTest, remove_rejectRules) {
    ramcloud->write(1, "key0", 4, "item0", 5);

    RejectRules rules;
    memset(&rules, 0, sizeof(rules));
    rules.versionNeGiven = true;
    rules.givenVersion = 2;
    uint64_t version;
    EXPECT_THROW(ramcloud->remove(1, "key0", 4, &rules, &version),
            WrongVersionException);
    EXPECT_EQ(1U, version);
}

TEST_F(MasterServiceTest, remove_objectAlreadyDeletedRejectRules) {
    RejectRules rules;
    memset(&rules, 0, sizeof(rules));
    rules.doesntExist = true;
    uint64_t version;
    EXPECT_THROW(ramcloud->remove(1, "key0", 4, &rules, &version),
            ObjectDoesntExistException);
    EXPECT_EQ(VERSION_NONEXISTENT, version);
}

TEST_F(MasterServiceTest, remove_objectAlreadyDeleted) {
    uint64_t version;
    ramcloud->remove(1, "key1", 4, NULL, &version);
    EXPECT_EQ(VERSION_NONEXISTENT, version);

    ramcloud->write(1, "key0", 4, "item0", 5);
    ramcloud->remove(1, "key0", 4);
    ramcloud->remove(1, "key0", 4, NULL, &version);
    EXPECT_EQ(VERSION_NONEXISTENT, version);
}

TEST_F(MasterServiceTest, requestInsertIndexEntries_noIndexEntries) {
    TestLog::Enable _;
    uint64_t tableId = 1;
    Key key(tableId, "key0", 4);
    Buffer objBuffer;
    Object obj(key, "value", 5, 1, 0, objBuffer);
    service->requestInsertIndexEntries(obj);
    EXPECT_EQ("", TestLog::get());
}

TEST_F(MasterServiceTest, requestInsertIndexEntries_basics) {
    TestLog::Enable _;

    uint64_t tableId = 1;
    uint8_t numKeys = 3;

    KeyInfo keyList[3];
    keyList[0].keyLength = 4;
    keyList[0].key = "key0";
    keyList[1].keyLength = 4;
    keyList[1].key = "key1";
    keyList[2].keyLength = 4;
    keyList[2].key = "key2";

    Buffer keysAndValBuffer;
    Object::appendKeysAndValueToBuffer(tableId, numKeys, keyList,
                                       "value", 5, &keysAndValBuffer);
    Object obj(tableId, 1, 0, keysAndValBuffer);
    Key key(tableId, keyList[0].key, keyList[0].keyLength);

    service->requestInsertIndexEntries(obj);
    EXPECT_EQ(format("requestInsertIndexEntries: "
            "Inserting index entry for tableId 1, keyIndex 1, "
            "key key1, primaryKeyHash %lu | "
            "requestInsertIndexEntries: "
            "Inserting index entry for tableId 1, keyIndex 2, "
            "key key2, primaryKeyHash %lu" ,
            key.getHash(), key.getHash()),
            TestLog::get());
}

TEST_F(MasterServiceTest, requestRemoveIndexEntries_noIndexEntries) {
    TestLog::Enable _;

    uint64_t tableId = 1;
    Key key(tableId, "key0", 4);
    Buffer tempBuffer;
    Object obj(key, "value", 5, 0, 0, tempBuffer);
    Buffer objBuffer;
    obj.assembleForLog(objBuffer);

    service->requestRemoveIndexEntries(objBuffer);
    EXPECT_EQ("", TestLog::get());
}

TEST_F(MasterServiceTest, requestRemoveIndexEntries_basics) {
    TestLog::Enable _;

    uint64_t tableId = 1;
    uint8_t numKeys = 3;

    KeyInfo keyList[3];
    keyList[0].keyLength = 4;
    keyList[0].key = "key0";
    keyList[1].keyLength = 4;
    keyList[1].key = "key1";
    keyList[2].keyLength = 4;
    keyList[2].key = "key2";

    Buffer keysAndValBuffer;
    Object::appendKeysAndValueToBuffer(tableId, numKeys, keyList,
            "value", 5, &keysAndValBuffer);
    Object obj(tableId, 0, 0, keysAndValBuffer);
    Buffer objBuffer;
    obj.assembleForLog(objBuffer);
    Key key(tableId, keyList[0].key, keyList[0].keyLength);
    service->requestRemoveIndexEntries(objBuffer);

    EXPECT_EQ(format("requestRemoveIndexEntries: "
            "Removing index entry for tableId 1, keyIndex 1, "
            "key key1, primaryKeyHash %lu | "
            "requestRemoveIndexEntries: "
            "Removing index entry for tableId 1, keyIndex 2, "
            "key key2, primaryKeyHash %lu" ,
            key.getHash(), key.getHash()),
            TestLog::get());
}


TEST_F(MasterServiceTest, splitAndMigrateIndexlet_indexletNotOnServer) {
    ServerConfig master2Config = masterConfig;
    master2Config.master.numReplicas = 0;
    master2Config.localLocator = "mock:host=master2";
    Server* master2 = cluster.addServer(master2Config);

    uint8_t indexId = 1;
    string splitKey = "pqr";

    uint64_t dataTableId = cluster.coordinator->tableManager.createTable(
            "dataTable", 1, masterServer->serverId);
    uint64_t backingTableId = cluster.coordinator->tableManager.createTable(
            "backingTable", 1, masterServer->serverId);
    uint64_t newBackingTableId = cluster.coordinator->tableManager.createTable(
            "newBackingTable", 2, master2->serverId);

    TestLog::Enable _("splitAndMigrateIndexlet");
    EXPECT_THROW(MasterClient::splitAndMigrateIndexlet(
            &context, masterServer->serverId, master2->serverId,
            dataTableId, indexId,
            backingTableId, newBackingTableId,
            splitKey.c_str(), (uint16_t)splitKey.length()),
                    UnknownIndexletException);
    EXPECT_EQ("splitAndMigrateIndexlet: Split and migration request "
            "for indexlet this master does not own: "
            "indexlet in indexId 1 in tableId 1.",
                    TestLog::get());
}

TEST_F(MasterServiceTest, splitAndMigrateIndexlet_tabletNotOnServer) {
    ServerConfig master2Config = masterConfig;
    master2Config.master.numReplicas = 0;
    master2Config.localLocator = "mock:host=master2";
    Server* master2 = cluster.addServer(master2Config);

    uint8_t indexId = 1;
    string firstKey = "abc";
    string splitKey = "pqr";
    string firstNotOwnedKey = "xyz";

    uint64_t dataTableId = cluster.coordinator->tableManager.createTable(
            "dataTable", 1, masterServer->serverId);
    // Create backingTable on the wrong server to trigger error we want tested.
    uint64_t backingTableId = cluster.coordinator->tableManager.createTable(
            "backingTable", 1, master2->serverId);
    uint64_t newBackingTableId = cluster.coordinator->tableManager.createTable(
            "newBackingTable", 1, master2->serverId);

    service->indexletManager.addIndexlet(dataTableId, indexId, backingTableId,
            firstKey.c_str(), (uint16_t)firstKey.length(),
            firstNotOwnedKey.c_str(), (uint16_t)firstNotOwnedKey.length());

    TestLog::Enable _("splitAndMigrateIndexlet");
    EXPECT_THROW(MasterClient::splitAndMigrateIndexlet(
            &context, masterServer->serverId, master2->serverId,
            dataTableId, indexId,
            backingTableId, newBackingTableId,
            splitKey.c_str(), (uint16_t)splitKey.length()),
                    UnknownTabletException);
    EXPECT_EQ("splitAndMigrateIndexlet: Split and migration request "
            "for indexlet this master does not own: backing table for "
            "indexlet in indexId 1 in tableId 1.",
                    TestLog::get());
}

TEST_F(MasterServiceTest, splitAndMigrateIndexlet_migrateToSelf) {
    uint8_t indexId = 1;
    string firstKey = "abc";
    string splitKey = "pqr";
    string firstNotOwnedKey = "xyz";

    uint64_t dataTableId = cluster.coordinator->tableManager.createTable(
            "dataTable", 1, masterServer->serverId);
    uint64_t backingTableId = cluster.coordinator->tableManager.createTable(
            "backingTable", 1, masterServer->serverId);
    uint64_t newBackingTableId = cluster.coordinator->tableManager.createTable(
            "newBackingTable", 1, masterServer->serverId);

    service->indexletManager.addIndexlet(dataTableId, indexId, backingTableId,
            firstKey.c_str(), (uint16_t)firstKey.length(),
            firstNotOwnedKey.c_str(), (uint16_t)firstNotOwnedKey.length());

    TestLog::Enable _("splitAndMigrateIndexlet");
    EXPECT_THROW(MasterClient::splitAndMigrateIndexlet(
            &context, masterServer->serverId, masterServer->serverId,
            dataTableId, indexId,
            backingTableId, newBackingTableId,
            splitKey.c_str(), (uint16_t)splitKey.length()),
                    RequestFormatError);
    EXPECT_EQ("splitAndMigrateIndexlet: Migrating to myself doesn't make "
            "much sense.", TestLog::get());
}

TEST_F(MasterServiceTest, splitAndMigrateIndexlet_wrongTable) {
    uint64_t dataTableId = ramcloud->createTable("dataTable");
    uint64_t backingTableId = ramcloud->createTable("backingTable");

    uint8_t indexId = 1;
    string firstKey = "abc";
    string splitKey = "pqr";
    string firstNotOwnedKey = "xyz";

    service->indexletManager.addIndexlet(dataTableId, indexId, backingTableId,
            firstKey.c_str(), (uint16_t)firstKey.length(),
            firstNotOwnedKey.c_str(), (uint16_t)firstNotOwnedKey.length());

    Key key(dataTableId, "dummyKey", 8);
    Buffer dummyDataBuffer;
    Object o(key, "dummyValue", 10, 0, 0, dummyDataBuffer);
    RejectRules dummyRejectRules;
    uint64_t dummyVersion;
    Buffer dummyOldBuffer;
    // Querying for status pushes the object to log, and not querying doesn't.
    Status status = service->objectManager.writeObject(
            o, &dummyRejectRules, &dummyVersion, &dummyOldBuffer);
    EXPECT_EQ(0, status);
    service->objectManager.log.sync();

    // Add new server after creating the data table and the backing table for
    // the indexlet, so that those tables get forced on masterServer.
    ServerConfig master2Config = masterConfig;
    master2Config.master.numReplicas = 0;
    master2Config.localLocator = "mock:host=master2";
    Server* master2 = cluster.addServer(master2Config);
    Log* master2Log = &master2->master->objectManager.log;
    master2Log->sync();
    uint64_t newBackingTableId = ramcloud->createTable("newBackingTable");

    TestLog::Enable _("splitAndMigrateIndexlet");
    EXPECT_NO_THROW(MasterClient::splitAndMigrateIndexlet(
            &context, masterServer->serverId, master2->serverId,
            dataTableId, indexId,
            backingTableId, newBackingTableId,
            splitKey.c_str(), (uint16_t)splitKey.length()));
    EXPECT_EQ("splitAndMigrateIndexlet: Migrating a partition of an indexlet "
            "in indexId 1 in tableId 1 "
            "from server 2.0 at mock:host=master (this server) "
            "to server 3.0 at mock:host=master2. | "
            "splitAndMigrateIndexlet: Found entry that doesn't belong to the "
            "table being migrated. Continuing to the next. | "
            "splitAndMigrateIndexlet: Sent 0 total objects, "
            "0 total tombstones, 0 total bytes.",
                    TestLog::get());
}

TEST_F(MasterServiceTest, splitAndMigrateIndexlet_wrongPartition) {
    uint64_t dataTableId = ramcloud->createTable("dataTable");
    uint64_t backingTableId = ramcloud->createTable("backingTable");

    uint8_t indexId = 1;
    string firstKey = "abc";
    string splitKey = "pqr";
    string firstNotOwnedKey = "xyz";

    service->indexletManager.addIndexlet(dataTableId, indexId, backingTableId,
            firstKey.c_str(), (uint16_t)firstKey.length(),
            firstNotOwnedKey.c_str(), (uint16_t)firstNotOwnedKey.length());

    service->indexletManager.insertEntry(dataTableId, indexId,
            "alpha", 5, 12345U);
    service->objectManager.log.sync();

    // Add new server after creating the data table and the backing table for
    // the indexlet, so that those tables get forced on masterServer.
    ServerConfig master2Config = masterConfig;
    master2Config.master.numReplicas = 0;
    master2Config.localLocator = "mock:host=master2";
    Server* master2 = cluster.addServer(master2Config);
    Log* master2Log = &master2->master->objectManager.log;
    master2Log->sync();
    uint64_t newBackingTableId = ramcloud->createTable("newBackingTable");

    TestLog::Enable _("splitAndMigrateIndexlet");
    EXPECT_NO_THROW(MasterClient::splitAndMigrateIndexlet(
            &context, masterServer->serverId, master2->serverId,
            dataTableId, indexId,
            backingTableId, newBackingTableId,
            splitKey.c_str(), (uint16_t)splitKey.length()));
    EXPECT_EQ("splitAndMigrateIndexlet: Migrating a partition of an indexlet "
            "in indexId 1 in tableId 1 "
            "from server 2.0 at mock:host=master (this server) "
            "to server 3.0 at mock:host=master2. | "
            "splitAndMigrateIndexlet: Found entry that doesn't belong to the "
            "partition being migrated. Continuing to the next. | "
            "splitAndMigrateIndexlet: Sent 0 total objects, "
            "0 total tombstones, 0 total bytes.",
                    TestLog::get());
}

TEST_F(MasterServiceTest, splitAndMigrateIndexlet_moveData) {
    uint64_t dataTableId = ramcloud->createTable("dataTable");
    uint64_t backingTableId = ramcloud->createTable("backingTable");

    uint8_t indexId = 1;
    string firstKey = "abc";
    string splitKey = "pqr";
    string firstNotOwnedKey = "xyz";

    service->indexletManager.addIndexlet(dataTableId, indexId, backingTableId,
            firstKey.c_str(), (uint16_t)firstKey.length(),
            firstNotOwnedKey.c_str(), (uint16_t)firstNotOwnedKey.length());

    service->indexletManager.insertEntry(dataTableId, indexId,
            "queen", 5, 12345U);
    service->objectManager.log.sync();

    // Add new server after creating the data table and the backing table for
    // the indexlet, so that those tables get forced on masterServer.
    ServerConfig master2Config = masterConfig;
    master2Config.master.numReplicas = 0;
    master2Config.localLocator = "mock:host=master2";
    Server* master2 = cluster.addServer(master2Config);
    Log* master2Log = &master2->master->objectManager.log;
    master2Log->sync();

    uint64_t newBackingTableId = ramcloud->createTable("newBackingTable");
    MasterClient::prepForIndexletMigration(
            &context, master2->serverId, dataTableId, indexId,
            newBackingTableId,
            splitKey.c_str(), (uint16_t)splitKey.length(),
            firstNotOwnedKey.c_str(), (uint16_t)firstNotOwnedKey.length());

    TestLog::Enable _("splitAndMigrateIndexlet");
    EXPECT_NO_THROW(MasterClient::splitAndMigrateIndexlet(
            &context, masterServer->serverId, master2->serverId,
            dataTableId, indexId,
            backingTableId, newBackingTableId,
            splitKey.c_str(), (uint16_t)splitKey.length()));
    EXPECT_EQ("splitAndMigrateIndexlet: Migrating a partition of an indexlet "
            "in indexId 1 in tableId 1 "
            "from server 2.0 at mock:host=master "
            "(this server) to server 3.0 at mock:host=master2. | "
            "splitAndMigrateIndexlet: Sending last migration segment | "
            "splitAndMigrateIndexlet: Sent 1 total objects, "
            "0 total tombstones, 571 total bytes.",
                    TestLog::get());
}

TEST_F(MasterServiceTest, splitMasterTablet) {

    MasterClient::splitMasterTablet(&context, masterServer->serverId, 1,
            (~0UL/2));
    EXPECT_EQ(
            "{ tableId: 1 startKeyHash: 0 "
            "endKeyHash: 9223372036854775806 state: 0 reads: 0 writes: 0 }\n"
            "{ tableId: 1 startKeyHash: 9223372036854775807 "
            "endKeyHash: 18446744073709551615 state: 0 reads: 0 writes: 0 }",
            service->tabletManager.toString());
}

TEST_F(MasterServiceTest, takeTabletOwnership_syncLog) {
    TestLog::Enable _("takeTabletOwnership", "sync", NULL);

    service->logEverSynced = false;
    MasterClient::takeTabletOwnership(&context, masterServer->serverId,
            2, 2, 3);
    EXPECT_TRUE(service->logEverSynced);
    EXPECT_EQ("sync: sync not needed: already fully replicated | "
            "takeTabletOwnership: Took ownership of new tablet "
            "[0x2,0x3] in tableId 2", TestLog::get());

    TestLog::reset();
    MasterClient::takeTabletOwnership(&context, masterServer->serverId,
            2, 4, 5);
    EXPECT_TRUE(service->logEverSynced);
    EXPECT_EQ("takeTabletOwnership: Took ownership of new tablet "
            "[0x4,0x5] in tableId 2", TestLog::get());
}

TEST_F(MasterServiceTest, takeTabletOwnership_newTablet) {
    TestLog::Enable _("takeTabletOwnership");

    // Start empty.
    service->tabletManager.deleteTablet(1, 0, ~0UL);
    EXPECT_EQ("", service->tabletManager.toString());

    { // set t1 and t2 directly
        service->tabletManager.addTablet(1, 0, 1, TabletManager::NORMAL);
        service->tabletManager.addTablet(2, 0, 1, TabletManager::NORMAL);

        EXPECT_EQ(
            "{ tableId: 1 startKeyHash: 0 "
            "endKeyHash: 1 state: 0 reads: 0 writes: 0 }\n"
            "{ tableId: 2 startKeyHash: 0 "
            "endKeyHash: 1 state: 0 reads: 0 writes: 0 }",
            service->tabletManager.toString());
    }

    { // set t2, t2b, and t3 through client
        MasterClient::takeTabletOwnership(&context, masterServer->serverId,
                2, 2, 3);
        MasterClient::takeTabletOwnership(&context, masterServer->serverId,
                2, 4, 5);
        MasterClient::takeTabletOwnership(&context, masterServer->serverId,
                3, 0, 1);

        EXPECT_EQ(
                "{ tableId: 1 startKeyHash: 0 "
                "endKeyHash: 1 state: 0 reads: 0 writes: 0 }\n"
                "{ tableId: 2 startKeyHash: 0 "
                "endKeyHash: 1 state: 0 reads: 0 writes: 0 }\n"
                "{ tableId: 2 startKeyHash: 4 "
                "endKeyHash: 5 state: 0 reads: 0 writes: 0 }\n"
                "{ tableId: 2 startKeyHash: 2 "
                "endKeyHash: 3 state: 0 reads: 0 writes: 0 }\n"
                "{ tableId: 3 startKeyHash: 0 "
                "endKeyHash: 1 state: 0 reads: 0 writes: 0 }",
                service->tabletManager.toString());

        EXPECT_EQ(
                "takeTabletOwnership: Took ownership of new tablet [0x2,0x3] "
                "in tableId 2 | "
                "takeTabletOwnership: Took ownership of new tablet [0x4,0x5] "
                "in tableId 2 | "
                "takeTabletOwnership: Took ownership of new tablet [0x0,0x1] "
                "in tableId 3",
                TestLog::get());
    }

    TestLog::reset();

    // Test assigning ownership of an already-owned tablet. This isn't a
    // failure case, but we log the strange occurrence.
    {
        MasterClient::takeTabletOwnership(&context, masterServer->serverId,
                2, 2, 3);
        EXPECT_EQ("takeTabletOwnership: Told to take ownership of tablet "
                "[0x2,0x3] in tableId 2, but already own [0x2,0x3]. Returning "
                "success.", TestLog::get());
    }

    TestLog::reset();

    // Test partially overlapping sanity check. The coordinator should
    // know better, but I'd rather be safe than sorry...
    {
        EXPECT_THROW(MasterClient::takeTabletOwnership(&context,
                masterServer->serverId, 2, 2, 2), ClientException);
        EXPECT_EQ("takeTabletOwnership: Could not take ownership of tablet "
                "[0x2,0x2] in tableId 2: overlaps with one or more different "
                "ranges.", TestLog::get());
    }
}

TEST_F(MasterServiceTest, takeTabletOwnership_migratingTablet) {
    TestLog::Enable _("takeTabletOwnership");

    // Fake up a tablet in migration.
    service->tabletManager.addTablet(2, 0, 5, TabletManager::RECOVERING);

    MasterClient::takeTabletOwnership(&context, masterServer->serverId,
            2, 0, 5);

    EXPECT_EQ("takeTabletOwnership: Took ownership of existing tablet "
            "[0x0,0x5] in tableId 2 in RECOVERING state", TestLog::get());
}

TEST_F(MasterServiceTest, write_basics) {
    ObjectBuffer value;
    uint64_t version;

    TestLog::Enable _;
    ramcloud->write(1, "key0", 4, "item0", 5, NULL, &version);
    EXPECT_EQ(1U, version);
    EXPECT_EQ("writeObject: object: 36 bytes, version 1 | "
            "sync: syncing segment 1 to offset 118 | "
            "schedule: scheduled | "
            "performWrite: Sending write to backup 1.0 | "
            "schedule: scheduled | "
            "performWrite: Write RPC finished for replica slot 0 | "
            "sync: log synced",
            TestLog::get());
    ramcloud->readKeysAndValue(1, "key0", 4, &value);
    EXPECT_EQ("item0", string(reinterpret_cast<const char*>(
            value.getValue()), 5));
    EXPECT_EQ(1U, version);

    ramcloud->write(1, "key0", 4, "item0-v2", 8, NULL, &version);
    EXPECT_EQ(2U, version);
    ramcloud->readKeysAndValue(1, "key0", 4, &value);
    EXPECT_EQ("item0-v2", string(reinterpret_cast<const char*>(
            value.getValue()), 8));
    EXPECT_EQ(2U, version);

    ramcloud->write(1, "key0", 4, "item0-v3", 8, NULL, &version);
    EXPECT_EQ(3U, version);
    ramcloud->readKeysAndValue(1, "key0", 4, &value);
    EXPECT_EQ("item0-v3", string(reinterpret_cast<const char*>(
            value.getValue()), 8));
    EXPECT_EQ(3U, version);
}

TEST_F(MasterServiceTest, write_safeVersionNumberUpdate) {
    ObjectBuffer value;
    uint64_t version;

    SegmentManager* segmentManager = &service->objectManager.segmentManager;
    segmentManager->safeVersion = 1UL; // reset safeVersion
    // initial data to original table
    //         Table, Key, KeyLen, Data, Len, rejectRule, Version
    ramcloud->write(1, "k0", 2, "value0", 6, NULL, &version);
    EXPECT_EQ(1U, version); // safeVersion++ is given
    ramcloud->readKeysAndValue(1,  "k0", 2, &value);
    EXPECT_EQ("value0", string(reinterpret_cast<const char*>(
            value.getValue()), 6));
    EXPECT_EQ(1U, version); // current object version returned
    EXPECT_EQ(2U, segmentManager->safeVersion); // incremented

    // original key to original table
    ramcloud->write(1, "k0", 2, "value1", 6, NULL, &version);
    EXPECT_EQ(2U, version); // object version incremented
    ramcloud->readKeysAndValue(1,  "k0", 2, &value);
    EXPECT_EQ("value1", string(reinterpret_cast<const char*>(
            value.getValue()), 6));
    EXPECT_EQ(2U, version); // current object version returned
    EXPECT_EQ(2U, segmentManager->safeVersion); // unchanged

    segmentManager->safeVersion = 29UL; // increase safeVersion
    // different key to original table
    ramcloud->write(1, "k1", 2, "value3", 6, NULL, &version);
    EXPECT_EQ(29U, version);  // safeVersion++ is given
    ramcloud->readKeysAndValue(1, "k1", 2, &value);
    EXPECT_EQ("value3", string(reinterpret_cast<const char*>(
            value.getValue()), 6));
    EXPECT_EQ(29U, version);  // current object version returned
    EXPECT_EQ(30U, segmentManager->safeVersion); // incremented

    // original key to original table
    ramcloud->write(1, "k0", 2, "value4", 6, NULL, &version);
    EXPECT_EQ(3U, version); // object version incremented
    ramcloud->readKeysAndValue(1,  "k0", 2, &value);
    EXPECT_EQ("value4", string(reinterpret_cast<const char*>(
            value.getValue()), 6));
    EXPECT_EQ(3U, version); // current object version returned
    EXPECT_EQ(30U, segmentManager->safeVersion); // unchanged
}

TEST_F(MasterServiceTest, write_rejectRules) {
    RejectRules rules;
    memset(&rules, 0, sizeof(rules));
    rules.doesntExist = true;
    uint64_t version;
    EXPECT_THROW(ramcloud->write(1, "key0", 4, "item0", 5, &rules, &version),
            ObjectDoesntExistException);
    EXPECT_EQ(VERSION_NONEXISTENT, version);
}

/**
 * Generate a random string.
 *
 * \param str
 *      Pointer to location where the string generated will be stored.
 * \param length
 *      Length of the string to be generated in bytes including the terminating
 *      null character.
 */
void
genRandomString(char* str, const int length) {
    static const char alphanum[] =
            "0123456789ABCDEFGHIJKLMNOPQRSTUVWXYZabcdefghijklmnopqrstuvwxyz";
    for (int i = 0; i < length - 1; ++i) {
        str[i] = alphanum[generateRandom() % (sizeof(alphanum) - 1)];
    }
    str[length - 1] = 0;
}

TEST_F(MasterServiceTest, write_varyingKeyLength) {
    uint16_t keyLengths[] = {
            1, 5, 10, 15, 20, 25, 30, 35, 40, 45, 50,
            55, 60, 65, 70, 75, 80, 85, 90, 95, 100,
            200, 300, 400, 500, 600, 700, 800, 900, 1000,
            2000, 3000, 4000, 5000, 6000, 7000, 8000, 9000, 10000,
            20000, 30000, 40000, 50000, 60000
    };
    foreach (uint16_t keyLength, keyLengths) {
        char key[keyLength];
        genRandomString(key, keyLength);
        string writeVal = format("objectValue%u", keyLength);
        ObjectBuffer value;
        uint64_t version;

        ramcloud->write(1, key, keyLength, writeVal.c_str(),
                downCast<uint16_t>(writeVal.length()),
                NULL, &version);
        ramcloud->readKeysAndValue(1, key, keyLength, &value);

        EXPECT_EQ(writeVal.c_str(), string(reinterpret_cast<const char*>(
                value.getValue()), downCast<uint16_t>(writeVal.length())));
    }
}

/**
 * Unit tests requiring a full segment size (rather than the smaller default
 * allocation that's done to make tests faster).
 */

class MasterServiceFullSegmentSizeTest : public MasterServiceTest {
  public:
    MasterServiceFullSegmentSizeTest()
        : MasterServiceTest(Segment::DEFAULT_SEGMENT_SIZE)
    {
    }

    DISALLOW_COPY_AND_ASSIGN(MasterServiceFullSegmentSizeTest);
};

TEST_F(MasterServiceFullSegmentSizeTest, write_maximumObjectSize) {
    char* key = new char[masterConfig.maxObjectKeySize];
    char* buf = new char[masterConfig.maxObjectDataSize];

    // should succeed
    EXPECT_NO_THROW(ramcloud->write(1, key, masterConfig.maxObjectKeySize,
            buf, masterConfig.maxObjectDataSize));

    // overwrite should also succeed
    EXPECT_NO_THROW(ramcloud->write(1, key, masterConfig.maxObjectKeySize,
            buf, masterConfig.maxObjectDataSize));

    delete[] buf;
    delete[] key;
}

///////////////////////////////////////////////////////////////////////////////
/////Recovery related tests. This should eventually move into its own file.////
///////////////////////////////////////////////////////////////////////////////


TEST_F(MasterServiceTest, detectSegmentRecoveryFailure_success) {
    typedef MasterService::Replica::State State;
    vector<MasterService::Replica> replicas {
        { 123, 87, State::FAILED },
        { 123, 88, State::OK },
        { 123, 89, State::OK },
        { 123, 88, State::OK },
        { 123, 87, State::OK },
    };
    MasterService::detectSegmentRecoveryFailure(ServerId(99, 0), 3, replicas);
}

TEST_F(MasterServiceTest, detectSegmentRecoveryFailure_failure) {
    typedef MasterService::Replica::State State;
    vector<MasterService::Replica> replicas {
        { 123, 87, State::FAILED },
        { 123, 88, State::OK },
    };
    EXPECT_THROW(MasterService::detectSegmentRecoveryFailure(ServerId(99, 0),
            3, replicas), SegmentRecoveryFailedException);
}

TEST_F(MasterServiceTest, recover_basics) {
    cluster.coordinator->recoveryManager.start();
    ServerId serverId(123, 0);
    ReplicaManager mgr(&context, &serverId, 1, false, false);

    // Create a segment with objectSafeVersion 23
    writeRecoverableSegment(&context, mgr, serverId, serverId.getId(), 87, 23U);

    ProtoBuf::RecoveryPartition recoveryPartition;
    createRecoveryPartition(recoveryPartition);
    auto result = BackupClient::startReadingData(&context, backup1Id,
            10lu, serverId);
    BackupClient::StartPartitioningReplicas(&context, backup1Id,
            10lu, serverId, &recoveryPartition);
    ASSERT_EQ(1lu, result.replicas.size());
    ASSERT_EQ(87lu, result.replicas.at(0).segmentId);

    SegmentManager* segmentManager = &service->objectManager.segmentManager;
    segmentManager->safeVersion = 1U; // reset safeVersion
    EXPECT_EQ(1U, segmentManager->safeVersion); // check safeVersion

    ProtoBuf::ServerList backups;
    WireFormat::Recover::Replica replicas[] = {
        {backup1Id.getId(), 87},
    };

    TestLog::Enable __("replaySegment", "recover", "recoveryMasterFinished",
            NULL);
    MasterClient::recover(&context, masterServer->serverId, 10lu,
            serverId, 0, &recoveryPartition, replicas,
            arrayLength(replicas));
    // safeVersion Recovered
    EXPECT_EQ(23U, segmentManager->safeVersion);

    size_t curPos = 0; // Current Pos: given to getUntil()
    // Proceed read pointer
    TestLog::getUntil("recover: Recovering master 123.0", curPos, &curPos);

    EXPECT_EQ(
        "recover: Recovering master 123.0, partition 0, 1 replicas available | "
        "recover: Starting getRecoveryData from server 1.0 at "
        "mock:host=backup1 for "
        "segment 87 on channel 0 (initial round of RPCs) | "
        "recover: Waiting on recovery data for segment 87 from "
        "server 1.0 at mock:host=backup1 | ",
        TestLog::getUntil("replaySegment: SAFEVERSION 23 recovered",
                curPos, &curPos));

    EXPECT_EQ(
        "replaySegment: SAFEVERSION 23 recovered | "
        "recover: Segment 87 replay complete | ",
        TestLog::getUntil(
                "recover: Checking server 1.0 at mock:host=backup1 ",
                curPos, &curPos));

    EXPECT_EQ(
        "recover: Checking server 1.0 at mock:host=backup1 "
        "off the list for 87 | "
        "recover: Checking server 1.0 at mock:host=backup1 "
        "off the list for 87 | ",
        TestLog::getUntil("recover: Committing the SideLog... | ",
                curPos, &curPos));

    // Proceed read pointer
    TestLog::getUntil("recover: set tablet 123 0 9 to ", curPos, &curPos);

    EXPECT_EQ(
        "recover: set tablet 123 0 9 to locator mock:host=master, id 2.0 | "
        "recover: set tablet 123 10 19 to locator mock:host=master, id 2.0 | "
        "recover: set tablet 123 20 29 to locator mock:host=master, id 2.0 | "
        "recover: set tablet 124 20 100 to locator mock:host=master, "
        "id 2.0 | "
        "recover: Reporting completion of recovery 10 | "
        "recoveryMasterFinished: Called by masterId 2.0 with 4 tablets "
        "and 0 indexlets | "
        , TestLog::getUntil(
            "recoveryMasterFinished: Recovered tablets | "
            ,  curPos, &curPos));
}

TEST_F(MasterServiceTest, recover_basic_indexlet) {
    cluster.coordinator->recoveryManager.start();
    ServerId serverId(123, 0);
    ReplicaManager mgr(&context, &serverId, 1, false, false);

    // Create a segment with objectSafeVersion 23
    writeRecoverableSegment(&context, mgr, serverId, serverId.getId(),
            87, 23U);

    ProtoBuf::RecoveryPartition recoveryPartition;
    createRecoveryPartition(recoveryPartition);
    ProtoBuf::Indexlet& entry = *recoveryPartition.add_indexlet();
    entry.set_table_id(123);
    entry.set_index_id(4);
    entry.set_backing_table_id(0);
    string key0 = "a", key1 = "z";
    entry.set_first_key(key0);
    entry.set_first_not_owned_key(key1);
    auto result = BackupClient::startReadingData(&context, backup1Id,
            10lu, serverId);
    BackupClient::StartPartitioningReplicas(&context, backup1Id,
            10lu, serverId, &recoveryPartition);
    ASSERT_EQ(1lu, result.replicas.size());
    ASSERT_EQ(87lu, result.replicas.at(0).segmentId);

    SegmentManager* segmentManager = &service->objectManager.segmentManager;
    segmentManager->safeVersion = 1U; // reset safeVersion
    EXPECT_EQ(1U, segmentManager->safeVersion); // check safeVersion

    ProtoBuf::ServerList backups;
    WireFormat::Recover::Replica replicas[] = {
        {backup1Id.getId(), 87},
    };

    TestLog::Enable __("replaySegment", "recover", "recoveryMasterFinished",
            NULL);
    MasterClient::recover(&context, masterServer->serverId, 10lu,
            serverId, 0, &recoveryPartition, replicas, arrayLength(replicas));
    // safeVersion Recovered
    EXPECT_EQ(23U, segmentManager->safeVersion);

    size_t curPos = 0; // Current Pos: given to getUntil()
    TestLog::getUntil("recover: Recovering master 123.0",
            curPos, &curPos); // Proceed read pointer

    EXPECT_EQ(
        "recover: Recovering master 123.0, partition 0, 1 replicas available | "
        "recover: Starting getRecoveryData from server 1.0 at "
        "mock:host=backup1 for "
        "segment 87 on channel 0 (initial round of RPCs) | "
        "recover: Waiting on recovery data for segment 87 from "
        "server 1.0 at mock:host=backup1 | ",
        TestLog::getUntil(
            "replaySegment: SAFEVERSION 23 recovered", curPos, &curPos));

    EXPECT_EQ(
        "replaySegment: SAFEVERSION 23 recovered | "
        "recover: Segment 87 replay complete | ",
        TestLog::getUntil(
            "recover: Checking server 1.0 at mock:host=backup1 ",
            curPos, &curPos));

    EXPECT_EQ(
        "recover: Checking server 1.0 at mock:host=backup1 "
        "off the list for 87 | "
        "recover: Checking server 1.0 at mock:host=backup1 "
        "off the list for 87 | ",
        TestLog::getUntil(
            "recover: Committing the SideLog... | ", curPos, &curPos));

    // Proceed read pointer
    TestLog::getUntil("recover: set tablet 123 0 9 to ", curPos, &curPos);

    EXPECT_EQ(
        "recover: set tablet 123 0 9 to locator mock:host=master, id 2.0 | "
        "recover: set tablet 123 10 19 to locator mock:host=master, id 2.0 | "
        "recover: set tablet 123 20 29 to locator mock:host=master, id 2.0 | "
        "recover: set tablet 124 20 100 to locator mock:host=master, "
        "id 2.0 | "
        "recover: set indexlet 123 to locator mock:host=master, id 2.0 | "
        "recover: Reporting completion of recovery 10 | "
        "recoveryMasterFinished: Called by masterId 2.0 with 4 tablets "
        "and 1 indexlets | ",
        TestLog::getUntil(
            "recoveryMasterFinished: Recovered tablets | ",  curPos, &curPos));
}

/**
  * Properties checked:
  * 1) At most length of tasks number of RPCs are started initially
  *    even with a longer backup list.
  * 2) Ensures that if a segment is only requested in the initial
  *    round of RPCs once.
  * 3) Ensures that if an entry in the server list is skipped because
  *    another RPC is outstanding for the same segment it is retried
  *    if the earlier RPC fails.
  * 4) Ensures that if an RPC succeeds for one copy of a segment other
  *    RPCs for that segment don't occur.
  * 5) ServerNotUpExceptions are deferred until the RPC is waited on.
  */
TEST_F(MasterServiceTest, recover) {
    ServerId serverId(123, 0);

    ReplicaManager mgr(&context, &serverId, 1, false, false);
    writeRecoverableSegment(&context, mgr, serverId, serverId.getId(), 88);

    ServerConfig backup2Config = backup1Config;
    backup2Config.localLocator = "mock:host=backup2";
    ServerId backup2Id = cluster.addServer(backup2Config)->serverId;

    ProtoBuf::RecoveryPartition recoveryPartition;
    createRecoveryPartition(recoveryPartition);
    BackupClient::startReadingData(&context, backup1Id, 456lu, serverId);

    BackupClient::StartPartitioningReplicas(&context, backup1Id, 456lu,
            serverId, &recoveryPartition);

    vector<MasterService::Replica> replicas {
        // Started in initial round of RPCs - eventually fails
        {backup1Id.getId(), 87},
        // Skipped in initial round of RPCs (prior is in-flight)
        // starts later after failure from earlier entry
        {backup2Id.getId(), 87},
        // Started in initial round of RPCs - eventually succeeds
        {backup1Id.getId(), 88},
        // Skipped in all rounds of RPCs (prior succeeds)
        {backup2Id.getId(), 88},
        // Started in initial round of RPCs - eventually fails
        {backup1Id.getId(), 89},
        // Started in initial round of RPCs - eventually fails (bad server id)
        {1003, 90},
        // Started in initial round of RPCs - eventually fails
        {backup1Id.getId(), 91},
        // Started in later rounds of RPCs - eventually fails (bad server id)
        {1004, 92},
        // Started in later rounds of RPCs - eventually fails
        {backup1Id.getId(), 93},
    };

    TestLog::Enable _;
    std::unordered_map<uint64_t, uint64_t> nextNodeIdMap;
    EXPECT_THROW(service->recover(456lu, serverId, 0, replicas,
            nextNodeIdMap),
            SegmentRecoveryFailedException);
    // 1,2,3) 87 was requested from the first server list entry.
    EXPECT_TRUE(TestUtil::matchesPosixRegex(
            "recover: Starting getRecoveryData from server .\\.0 "
            "at mock:host=backup1 "
            "for segment 87 on channel . (initial round of RPCs)",
            TestLog::get()));
    typedef MasterService::Replica::State State;
    EXPECT_EQ(State::FAILED, replicas.at(0).state);
    // 2,3) 87 was *not* requested a second time in the initial RPC round
    // but was requested later once the first failed.
    EXPECT_TRUE(TestUtil::matchesPosixRegex(
            "recover: Starting getRecoveryData from server .\\.0 "
            "at mock:host=backup2 "
            "for segment 87 .* (after RPC completion)",
            TestLog::get()));
    // 1,4) 88 was requested from the third server list entry and
    //      succeeded, which knocks the third and forth entries into
    //      OK status, preventing the launch of the forth entry
    EXPECT_TRUE(TestUtil::matchesPosixRegex(
            "recover: Starting getRecoveryData from server .\\.0 "
            "at mock:host=backup1 "
            "for segment 88 on channel . (initial round of RPCs)",
            TestLog::get()));
    EXPECT_TRUE(TestUtil::matchesPosixRegex(
            "recover: Checking server .\\.0 at mock:host=backup1 off "
            "the list for 88 | "
            "recover: Checking server .\\.0 at mock:host=backup2 off "
            "the list for 88",
            TestLog::get()));
    // 1,4) 88 was requested NOT from the forth server list entry.
    EXPECT_TRUE(TestUtil::doesNotMatchPosixRegex(
            "recover: Starting getRecoveryData from server .\\.0 "
            "at mock:host=backup2 "
            "for segment 88 .* (after RPC completion)",
            TestLog::get()));
    EXPECT_EQ(State::OK, replicas.at(2).state);
    EXPECT_EQ(State::OK, replicas.at(3).state);
    // 1) Checking to ensure RPCs for 87, 88, 89, 90 went first round
    //    and that 91 got issued in place, first-found due to 90's
    //    bad locator
    EXPECT_TRUE(TestUtil::matchesPosixRegex(
            "recover: Starting getRecoveryData from server .\\.0 "
            "at mock:host=backup1 "
            "for segment 89 on channel . (initial round of RPCs)",
            TestLog::get()));
    EXPECT_EQ(State::FAILED, replicas.at(4).state);
    EXPECT_TRUE(TestUtil::matchesPosixRegex(
            "recover: Starting getRecoveryData from server 1003.0 at "
            "(locator unavailable) "
            "for segment 90 on channel . (initial round of RPCs)",
            TestLog::get()));
    // 5) Checks bad locators for initial RPCs are handled
    EXPECT_TRUE(TestUtil::matchesPosixRegex(
            "recover: No record of backup 1003.0, trying next backup",
            TestLog::get()));
    EXPECT_EQ(State::FAILED, replicas.at(5).state);
    EXPECT_TRUE(TestUtil::matchesPosixRegex(
            "recover: Starting getRecoveryData from server .\\.0 "
            "at mock:host=backup1 "
            "for segment 91 on channel . (after RPC completion)",
            TestLog::get()));
    EXPECT_EQ(State::FAILED, replicas.at(6).state);
    EXPECT_TRUE(TestUtil::matchesPosixRegex(
            "recover: Starting getRecoveryData from server 1004.0 at "
            "(locator unavailable) "
            "for segment 92 on channel . (after RPC completion)",
            TestLog::get()));
    // 5) Checks bad locators for non-initial RPCs are handled
    EXPECT_TRUE(TestUtil::matchesPosixRegex(
            "recover: No record of backup 1004.0, trying next backup",
            TestLog::get()));
    EXPECT_EQ(State::FAILED, replicas.at(7).state);
    EXPECT_TRUE(TestUtil::matchesPosixRegex(
            "recover: Starting getRecoveryData from server .\\.0 "
            "at mock:host=backup1 "
            "for segment 93 on channel . (after RPC completion)",
            TestLog::get()));
    EXPECT_EQ(State::FAILED, replicas.at(8).state);
}

TEST_F(MasterServiceTest, recover_ctimeUpdateIssued) {
    cluster.coordinator->recoveryManager.start();
    TestLog::Enable _("recoveryMasterFinished");
    ramcloud->write(1, "0", 1, "abcdef", 6);
    ProtoBuf::RecoveryPartition recoveryPartition;
    createRecoveryPartition(recoveryPartition);
    WireFormat::Recover::Replica replicas[] = {};
    MasterClient::recover(&context, masterServer->serverId, 10lu,
            ServerId(123), 0, &recoveryPartition, replicas, 0);

    size_t curPos = 0; // Current Pos: given to getUntil() as 2nd arg, and
    EXPECT_EQ(
            "recoveryMasterFinished: Called by masterId 2.0 with 4 tablets "
            "and 0 indexlets | "
            "recoveryMasterFinished: Recovered tablets | "
            "recoveryMasterFinished: tablet { "
            "table_id: 123 start_key_hash: 0 end_key_hash: 9 state: RECOVERING "
            "server_id: 2 service_locator: \"mock:host=master\" user_data: 0 ",
            TestLog::getUntil("ctime_log_head_id:", curPos, &curPos));
    EXPECT_EQ(
            "ctime_log_head_id: 2 "
            "ctime_log_head_offset: 88 } tablet { table_id: "
            "123 start_key_hash: 10 end_key_hash: 19 state: RECOVERING "
            "server_id: 2 service_locator: \"mock:host=master\" user_data: 0 ",
            TestLog::getUntil("ctime_log_head_id", curPos, &curPos));
    EXPECT_EQ(
            "ctime_log_head_id: 2 ctime_log_head_offset: 88 } "
            "tablet { table_id: "
            "123 start_key_hash: 20 end_key_hash: 29 state: RECOVERING "
            "server_id: 2 service_locator: \"mock:host=master\" user_data: 0 ",
            TestLog::getUntil("ctime_log_head_id", curPos, &curPos));
}

TEST_F(MasterServiceTest, recover_unsuccessful) {
    cluster.coordinator->recoveryManager.start();
    TestLog::Enable _("recover");
    ramcloud->write(1, "0", 1, "abcdef", 6);
    ProtoBuf::RecoveryPartition recoveryPartition;
    createRecoveryPartition(recoveryPartition);
    WireFormat::Recover::Replica replicas[] = {
        // Bad ServerId, should cause recovery to fail.
        {1004, 92},
    };
    MasterClient::recover(&context, masterServer->serverId, 10lu, {123, 0},
            0, &recoveryPartition, replicas, 1);

    string log = TestLog::get();
    log = log.substr(log.rfind("recover:"));
    EXPECT_EQ("recover: Failed to recover partition for recovery 10; "
            "aborting recovery on this recovery master", log);

    foreach (const auto& tablet, recoveryPartition.tablet()) {
        EXPECT_FALSE(service->tabletManager.getTablet(tablet.table_id(),
                tablet.start_key_hash(), tablet.end_key_hash()));
    }
}

class MasterRecoverTest : public ::testing::Test {
  public:
    TestLog::Enable logEnabler;
    Context context;
    MockCluster cluster;
    const uint32_t segmentSize;
    const uint32_t segmentFrames;
    ServerId backup1Id;
    ServerId backup2Id;

    public:
    MasterRecoverTest()
        : logEnabler()
        , context()
        , cluster(&context)
        , segmentSize(1 << 16)  // Smaller than usual to make tests faster.
        , segmentFrames(30)     // Master's log uses one when constructed.
        , backup1Id()
        , backup2Id()
    {
        Logger::get().setLogLevels(RAMCloud::SILENT_LOG_LEVEL);

        ServerConfig config = ServerConfig::forTesting();
        config.localLocator = "mock:host=backup1";
        config.services = {WireFormat::BACKUP_SERVICE,
                WireFormat::MEMBERSHIP_SERVICE};
        config.segmentSize = segmentSize;
        config.backup.numSegmentFrames = segmentFrames;
        Server* server = cluster.addServer(config);
        server->backup->testingSkipCallerIdCheck = true;
        backup1Id = server->serverId;

        config.localLocator = "mock:host=backup2";
        backup2Id = cluster.addServer(config)->serverId;
        cluster.coordinatorContext.coordinatorServerList->sync();
    }

    ~MasterRecoverTest()
    { }

    MasterService*
    createMasterService()
    {
        ServerConfig config = ServerConfig::forTesting();
        config.localLocator = "mock:host=master";
        config.services = {WireFormat::MASTER_SERVICE,
                WireFormat::MEMBERSHIP_SERVICE};
        config.master.numReplicas = 2;
        return cluster.addServer(config)->master.get();
    }

    void
    appendRecoveryPartition(ProtoBuf::RecoveryPartition& recoveryPartition,
            uint64_t partitionId, uint64_t tableId,
            uint64_t start, uint64_t end,
            uint64_t ctimeHeadSegmentId, uint32_t ctimeHeadSegmentOffset)
    {
        ProtoBuf::Tablets::Tablet& tablet(*recoveryPartition.add_tablet());
        tablet.set_table_id(tableId);
        tablet.set_start_key_hash(start);
        tablet.set_end_key_hash(end);
        tablet.set_state(ProtoBuf::Tablets::Tablet::RECOVERING);
        tablet.set_user_data(partitionId);
        tablet.set_ctime_log_head_id(ctimeHeadSegmentId);
        tablet.set_ctime_log_head_offset(ctimeHeadSegmentOffset);
    }

    void
    createRecoveryPartition(ProtoBuf::RecoveryPartition& recoveryPartition)
    {
        appendRecoveryPartition(recoveryPartition, 0, 123, 0, 9, 0, 0);
        appendRecoveryPartition(recoveryPartition, 0, 123, 10, 19, 0, 0);
        appendRecoveryPartition(recoveryPartition, 0, 123, 20, 29, 0, 0);
        appendRecoveryPartition(recoveryPartition, 0, 124, 20, 100, 0, 0);
    }
    DISALLOW_COPY_AND_ASSIGN(MasterRecoverTest);
};

TEST_F(MasterRecoverTest, recover) {
    MasterService* master = createMasterService();

    // Create a separate fake "server" (private context and serverList) and
    // use it to replicate 2 segments worth of data on a single backup.
    Context context2;
    ServerList serverList2(&context2);
    context2.transportManager->registerMock(&cluster.transport);
    serverList2.testingAdd({backup1Id, "mock:host=backup1",
            {WireFormat::BACKUP_SERVICE, WireFormat::MEMBERSHIP_SERVICE},
            100, ServerStatus::UP});
    ServerId serverId(99, 0);
    ReplicaManager mgr(&context2, &serverId, 1, false, false);
    MasterServiceTest::writeRecoverableSegment(&context, mgr, serverId, 99, 87);
    MasterServiceTest::writeRecoverableSegment(&context, mgr, serverId, 99, 88);

    // Now run recovery, as if the fake server failed.
    ProtoBuf::RecoveryPartition recoveryPartition;
    createRecoveryPartition(recoveryPartition);
    {
        BackupClient::startReadingData(&context, backup1Id, 456lu,
                ServerId(99));
        BackupClient::StartPartitioningReplicas(&context, backup1Id, 456lu,
                ServerId(99), &recoveryPartition);
    }
    {
        BackupClient::startReadingData(&context, backup2Id, 456lu,
                ServerId(99));
        BackupClient::StartPartitioningReplicas(&context, backup2Id, 456lu,
                ServerId(99), &recoveryPartition);
    }

    vector<MasterService::Replica> replicas {
        { backup1Id.getId(), 87 },
        { backup1Id.getId(), 88 },
        { backup1Id.getId(), 88 },
    };

    MockRandom __(1); // triggers deterministic rand().
    TestLog::Enable _("replaySegment", "recover", NULL);
    std::unordered_map<uint64_t, uint64_t> nextNodeIdMap;
    master->recover(456lu, ServerId(99, 0), 0, replicas, nextNodeIdMap);
    EXPECT_EQ(0U, TestLog::get().find(
            "recover: Recovering master 99.0, partition 0, 3 replicas "
            "available"));
    EXPECT_NE(string::npos, TestLog::get().find(
            "recover: Segment 88 replay complete"));
    EXPECT_NE(string::npos, TestLog::get().find(
            "recover: Segment 87 replay complete"));
}

TEST_F(MasterRecoverTest, failedToRecoverAll) {
    MasterService* master = createMasterService();

    ProtoBuf::RecoveryPartition recoveryPartition;
    ProtoBuf::ServerList backups;
    vector<MasterService::Replica> replicas {
        { backup1Id.getId(), 87 },
        { backup1Id.getId(), 88 },
    };

    MockRandom __(1); // triggers deterministic rand().
    TestLog::Enable _("replaySegment", "recover", NULL);
    std::unordered_map<uint64_t, uint64_t> nextNodeIdMap;
    EXPECT_THROW(master->recover(456lu, ServerId(99, 0), 0, replicas,
            nextNodeIdMap), SegmentRecoveryFailedException);
    string log = TestLog::get();
    EXPECT_TRUE(TestUtil::matchesPosixRegex(
            "recover: Recovering master 99.0, partition 0, "
            "2 replicas available | "
            "recover: Starting getRecoveryData from server .\\.0 at "
            "mock:host=backup1 for segment 87 on channel 0 "
            "(initial round of RPCs) | "
            "recover: Starting getRecoveryData from server .\\.0 at "
            "mock:host=backup1 for segment 88 on channel 1 "
            "(initial round of RPCs) | "
            "recover: Waiting on recovery data for segment 87 from "
            "server .\\.0 at mock:host=backup1 | "
            "recover: getRecoveryData failed on server .\\.0 at "
            "mock:host=backup1, trying next backup; failure was: "
            "bad segment id",
            log.substr(0, log.find(" thrown at"))));
}

}  // namespace RAMCloud<|MERGE_RESOLUTION|>--- conflicted
+++ resolved
@@ -1258,7 +1258,6 @@
             "in tableId 5 from \"??\"", TestLog::get());
 }
 
-<<<<<<< HEAD
 TEST_F(MasterServiceTest, prepForIndexletMigration) {
     uint64_t dataTableId = ramcloud->createTable("dataTable");
     uint8_t indexId = 1;
@@ -1311,8 +1310,8 @@
     EXPECT_EQ(IndexletManager::Indexlet::RECOVERING, indexlet->state);
 }
 
-TEST_F(MasterServiceTest, indexedRead) {
-    // Most of the functionality for indexedRead is in ObjectManager,
+TEST_F(MasterServiceTest, readHashes) {
+    // Most of the functionality for readHashes is in ObjectManager,
     // so we do extensive unit testing there.
     // Let's just ensure that the strings are parsed fine in the MasterService
     // class.
@@ -1334,17 +1333,16 @@
     uint64_t hashVal0 = 4921604586378860710;
     pKHashes.appendExternal(&hashVal0, 8);
 
-    // indexedRead such that both objects are read.
+    // readHashes such that both objects are read.
     Buffer responseBuffer;
     uint32_t numObjectsResponse;
-    uint32_t numHashesResponse = ramcloud->indexedRead(
-            tableId, 1, &pKHashes, 1, "obj0key1", 8, "obj1key1", 8,
-            &responseBuffer, &numObjectsResponse);
+    uint32_t numHashesResponse = ramcloud->readHashes(
+            tableId, 1, &pKHashes, &responseBuffer, &numObjectsResponse);
 
     // numHashes and numObjects
     EXPECT_EQ(1U, numHashesResponse);
     EXPECT_EQ(1U, numObjectsResponse);
-    uint32_t respOffset = sizeof32(WireFormat::IndexedRead::Response);
+    uint32_t respOffset = sizeof32(WireFormat::ReadHashes::Response);
 
     // version of object0
     EXPECT_EQ(1U, *responseBuffer.getOffset<uint64_t>(respOffset));
@@ -1358,8 +1356,6 @@
             o1.getValueLength()));
 }
 
-=======
->>>>>>> 07d182c4
 TEST_F(MasterServiceTest, read_basics) {
     ramcloud->write(1, "0", 1, "abcdef", 6);
     Buffer value;
@@ -1805,15 +1801,6 @@
     uint64_t dataTableId = ramcloud->createTable("dataTable");
     uint64_t backingTableId = ramcloud->createTable("backingTable");
 
-    uint8_t indexId = 1;
-    string firstKey = "abc";
-    string splitKey = "pqr";
-    string firstNotOwnedKey = "xyz";
-
-    service->indexletManager.addIndexlet(dataTableId, indexId, backingTableId,
-            firstKey.c_str(), (uint16_t)firstKey.length(),
-            firstNotOwnedKey.c_str(), (uint16_t)firstNotOwnedKey.length());
-
     Key key(dataTableId, "dummyKey", 8);
     Buffer dummyDataBuffer;
     Object o(key, "dummyValue", 10, 0, 0, dummyDataBuffer);
@@ -1825,6 +1812,15 @@
             o, &dummyRejectRules, &dummyVersion, &dummyOldBuffer);
     EXPECT_EQ(0, status);
     service->objectManager.log.sync();
+
+    uint8_t indexId = 1;
+    string firstKey = "abc";
+    string splitKey = "pqr";
+    string firstNotOwnedKey = "xyz";
+
+    service->indexletManager.addIndexlet(dataTableId, indexId, backingTableId,
+            firstKey.c_str(), (uint16_t)firstKey.length(),
+            firstNotOwnedKey.c_str(), (uint16_t)firstNotOwnedKey.length());
 
     // Add new server after creating the data table and the backing table for
     // the indexlet, so that those tables get forced on masterServer.
