--- conflicted
+++ resolved
@@ -313,17 +313,13 @@
 
             // Wait for ServiceManager to supply us with some work to do.
             while (worker->state.load() != Worker::WORKING) {
-<<<<<<< HEAD
                 // Keep track of how much time our worker threads spend not
                 // actually servicing RPCs.
                 if (!idleCounter) {
                     idleCounter.construct(
                         &metrics->serviceManager.workerIdleSpinTicks);
                 }
-                if (dispatch.currentTime >= stopPollingTime) {
-=======
                 if (dispatch->currentTime >= stopPollingTime) {
->>>>>>> ecd405cb
                     // It's been a long time since we've had any work to do; go
                     // to sleep so we don't waste any more CPU cycles.  Tricky
                     // race condition: the dispatch thread could change the
