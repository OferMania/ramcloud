/* Copyright (c) 2009-2010 Stanford University
 *
 * Permission to use, copy, modify, and distribute this software for any
 * purpose with or without fee is hereby granted, provided that the above
 * copyright notice and this permission notice appear in all copies.
 *
 * THE SOFTWARE IS PROVIDED "AS IS" AND THE AUTHOR(S) DISCLAIM ALL WARRANTIES
 * WITH REGARD TO THIS SOFTWARE INCLUDING ALL IMPLIED WARRANTIES OF
 * MERCHANTABILITY AND FITNESS. IN NO EVENT SHALL AUTHORS BE LIABLE FOR
 * ANY SPECIAL, DIRECT, INDIRECT, OR CONSEQUENTIAL DAMAGES OR ANY DAMAGES
 * WHATSOEVER RESULTING FROM LOSS OF USE, DATA OR PROFITS, WHETHER IN AN
 * ACTION OF CONTRACT, NEGLIGENCE OR OTHER TORTIOUS ACTION, ARISING OUT OF
 * OR IN CONNECTION WITH THE USE OR PERFORMANCE OF THIS SOFTWARE.
 */

/**
 * \file
 * Header file for HashTable.
 */

#ifndef RAMCLOUD_HASHTABLE_H
#define RAMCLOUD_HASHTABLE_H

#include <Common.h>
#include <Object.h>

namespace RAMCloud {

/**
 * A map from object IDs to Object addresses.
 *
 * This is used in resolving most object-level %RAMCloud requests. For example,
 * to read and write a %RAMCloud object, this lets you find the location of the
 * the object.
 *
 * Currently, the HashTable class assumes it is scoped to a specific %RAMCloud
 * table, so it does not concern itself with table IDs.
 *
 * This code is not thread-safe.
 *
 * \section impl Implementation Details
 *
 * The HashTable is an array of #buckets, indexed by the hash of the object ID.
 * Each bucket consists of one or more chained \link CacheLine
 * CacheLines\endlink, the first of which lives inline in the array of buckets.
 * Each cache line consists of several hash table \link Entry Entries\endlink
 * in no particular order.
 *
 * If there are too many hash table entries to fit in the bucket's first cache
 * line, additional overflow cache lines are allocated (outside of the array of
 * buckets). In this case, the last hash table entry in each of the
 * non-terminal cache lines has a pointer to the next cache line instead of a
 * pointer to an Object.
 */
class HashTable {

  public:

    /**
     * Keeps track of statistics for a density distribution of frequencies.
     * See #HashTable::PerfCounters::lookupEntryDist for an example, where it
     * is used to keep track of the distribution of the number of cycles a
     * method takes.
     *
     * See HashTableBenchmark.cc for code to generate a histogram from this.
     *
     * TODO(ongaro): Generalize and move to a utils file.
     */
    struct PerfDistribution {
#if PERF_COUNTERS

        /**
         * The number of bins in which to categorize samples.
         * See #bins
         */
        static const uint64_t NBINS = 5000;

        /**
         * The number of distinct integer values that are recorded in each bin.
         * See #bins.
         */
        static const uint64_t BIN_WIDTH = 10;

        /**
         * The frequencies of samples that fall into each bin.
<<<<<<< HEAD
         * The first bin will have the number of samples between 0 (inclusive)
         * and BIN_WIDTH (exclusive), the second between BIN_WIDTH and
         * BIN_WIDTH * 2, etc.
=======
         * The first bin will have the number of samples with a value between 0
         * (inclusive) and BIN_WIDTH (exclusive), the second between BIN_WIDTH
         * and BIN_WIDTH * 2, etc.
         * Bins is allocated on the stack because it ends up being several tens
         * of kilobytes in size. This in turn makes HashTable too big, which
         * makes Table too big, which makes Server too big, which causes a
         * segfault before at the start of main.
>>>>>>> 422d1366
         */
        uint64_t *bins;

        /**
         * The frequency of samples that exceeded the highest bin.
         * This is equivalent to the sum of the values in all bins beyond the
         * end of the \a bins array.
         */
        uint64_t binOverflows;

        /**
         * The minimum sample encountered.
         * This will be <tt>~OUL</tt> if no samples were stored.
         */
        uint64_t min;

        /**
         * The maximum sample.
         * This will be <tt>OUL</tt> if no samples were stored.
         */
        uint64_t max;

        PerfDistribution();
        ~PerfDistribution();

        void storeSample(uint64_t value);
<<<<<<< HEAD
#define PERF_DIST_STORE_SAMPLE(d, v) (d).storeSample(v)
#else
#define PERF_DIST_STORE_SAMPLE(d, v) (void) 0
#endif
=======

      private:
        DISALLOW_COPY_AND_ASSIGN(PerfDistribution);
>>>>>>> 422d1366
    };

    /**
     * Performance counters for the HashTable.
     */
    struct PerfCounters {
#if PERF_COUNTERS

        /**
         * The number of #replace() operations.
         */
        uint64_t replaceCalls;

        /**
         * The number of #lookupEntry() operations.
         */
        uint64_t lookupEntryCalls;

        /**
         * The total number of CPU cycles spent across all #replace()
         * operations.
         */
        uint64_t replaceCycles;

        /**
         * The total number of CPU cycles spent across all #lookupEntry()
         * operations.
         */
        uint64_t lookupEntryCycles;

        /**
         * The total number of times a chain pointer was followed to another
         * CacheLine while trying to insert a new entry within #replace().
         */
        uint64_t insertChainsFollowed;

        /**
         * The total number of times a chain pointer was followed to another
         * CacheLine across all #lookupEntry() operations.
         */
        uint64_t lookupEntryChainsFollowed;

        /**
         * The total number of times there was an Entry collision across
         * all #lookupEntry() operations. This is when the buckets collide for
         * an object ID, and the extra disambiguation bits inside the Entry
         * collide, but the Object itself reveals that the entry does not
         * correspond to the given object ID.
         */
        uint64_t lookupEntryHashCollisions;

        /**
         * The distribution of CPU cycles spent for #lookupEntry() operations.
         */
        PerfDistribution lookupEntryDist;

        PerfCounters();
#endif
    };

    explicit HashTable(uint64_t nlines);
    ~HashTable();
    const Object *lookup(uint64_t objectId);
    bool remove(uint64_t objectId);
    bool replace(uint64_t objectId, const Object *ptr);

    /**
     * Return a read-only view of the hash table's performance counters.
     * \return
     *      See above.
     */
    const PerfCounters& getPerfCounters() const {
        return this->perfCounters;
    }

  private:

    // forward declarations
    class Entry;
    struct CacheLine;

    static uint64_t nearestPowerOfTwo(uint64_t n);
    void *mallocAligned(uint64_t len) const;
    void freeAligned(void *p) const;
    static uint64_t hash(uint64_t key);
    CacheLine *findBucket(uint64_t objectId, uint64_t *secondaryHash) const;
    Entry *lookupEntry(CacheLine *bucket, uint64_t secondaryHash,
                       uint64_t objectId);

    /**
     * A hash table entry.
     *
     * Hash table entries live on \link CacheLine CacheLines\endlink.
     *
     * A normal hash table entry (see #setObject(), #getObject(), and
     * #hashMatches()) consists of secondary bits from the #hash() function on
     * the object ID to disambiguate most bucket collisions and the address of
     * the Object. In this case, its chain bit will not be set and its pointer
     * will not be \c NULL.
     *
     * A chaining hash table entry (see #setChainPointer(), #getChainPointer())
     * instead consists of a pointer to another cache line where additional
     * entries can be found. In this case, its chain bit will be set.
     *
     * A hash table entry can also be unused (see #clear() and #isAvailable()).
     * In this case, its pointer will be set to \c NULL.
     */
    class Entry {

      public:
        void clear();
        void setObject(uint64_t hash, const Object *object);
        void setChainPointer(CacheLine *ptr);
        bool isAvailable() const;
        const Object *getObject() const;
        CacheLine *getChainPointer() const;
        bool hashMatches(uint64_t hash) const;

      private:
        /**
         * The packed value stored in the entry.
         *
         * The exact bits are, from MSB to LSB:
         * \li 16 bits for the secondary hash
         * \li 1 bit for whether the pointer is a chain
         * \li 47 bits for the pointer
         *
         * The main reason why it's not a struct with bit fields is that we'll
         * probably want to use atomic operations to set it eventually.
         *
         * Because the exact format is subject to change, you should always set
         * this using #pack() and access its contained fields using #unpack().
         */
        uint64_t value;

        void pack(uint64_t hash, bool chain, uint64_t ptr);

        /**
         * This is the return type of #unpack().
         * See the parameters of #pack() for an explanation.
         */
        struct UnpackedEntry {
            uint64_t hash;
            bool chain;
            uint64_t ptr;
        };

        UnpackedEntry unpack() const;

        friend class HashTableEntryTest;
    };
    static_assert(sizeof(Entry) == 8);

    /**
     * The number of bytes per cache line in this machine.
     */
    static const uint32_t BYTES_PER_CACHE_LINE = 64;

    /**
     * The number of hash table \link Entry Entries\endlink in a CacheLine.
     */
    static const uint32_t ENTRIES_PER_CACHE_LINE = (BYTES_PER_CACHE_LINE /
                                                    sizeof(Entry));
    static_assert(BYTES_PER_CACHE_LINE % sizeof(Entry) == 0);


    /**
     * A linked list of cache lines composes a bucket within the HashTable.
     *
     * Each cache line is composed of several hash table \link Entry
     * Entries\endlink, the last of which may be a link to another CacheLine.
     * See HashTable for more info.
     *
     * A CacheLine is meant to fit on a single L2 cache line on the CPU.
     * Different processors may require tweaking ENTRIES_PER_CACHE_LINE to
     * achieve this.
     */
    struct CacheLine {
        /**
         * See CacheLine.
         */
        Entry entries[ENTRIES_PER_CACHE_LINE];
    };
    static_assert(sizeof(CacheLine) == sizeof(Entry) * ENTRIES_PER_CACHE_LINE);

    /**
     * The array of buckets.
     * See HashTable.
     */
    CacheLine *buckets;

    /**
     * The number of buckets allocated to the table.
     */
    const uint64_t numBuckets;

    /**
     * Whether to allocate memory using #xmalloc_aligned_hugetlb() instead of
     * #xmemalign().
     */
    const bool useHugeTlb;

    /**
     * The performance counters for the HashTable.
     * See #getPerfCounters().
     */
    PerfCounters perfCounters;

    friend class HashTableEntryTest;
    friend class HashTableTest;
    friend void hashTableBenchmark(uint64_t nkeys, uint64_t nlines);
    DISALLOW_COPY_AND_ASSIGN(HashTable);
};


} // namespace RAMCloud

#endif<|MERGE_RESOLUTION|>--- conflicted
+++ resolved
@@ -83,19 +83,13 @@
 
         /**
          * The frequencies of samples that fall into each bin.
-<<<<<<< HEAD
          * The first bin will have the number of samples between 0 (inclusive)
          * and BIN_WIDTH (exclusive), the second between BIN_WIDTH and
          * BIN_WIDTH * 2, etc.
-=======
-         * The first bin will have the number of samples with a value between 0
-         * (inclusive) and BIN_WIDTH (exclusive), the second between BIN_WIDTH
-         * and BIN_WIDTH * 2, etc.
          * Bins is allocated on the stack because it ends up being several tens
          * of kilobytes in size. This in turn makes HashTable too big, which
          * makes Table too big, which makes Server too big, which causes a
-         * segfault before at the start of main.
->>>>>>> 422d1366
+         * segfault before the start of main.
          */
         uint64_t *bins;
 
@@ -122,16 +116,13 @@
         ~PerfDistribution();
 
         void storeSample(uint64_t value);
-<<<<<<< HEAD
 #define PERF_DIST_STORE_SAMPLE(d, v) (d).storeSample(v)
 #else
 #define PERF_DIST_STORE_SAMPLE(d, v) (void) 0
 #endif
-=======
 
       private:
         DISALLOW_COPY_AND_ASSIGN(PerfDistribution);
->>>>>>> 422d1366
     };
 
     /**
