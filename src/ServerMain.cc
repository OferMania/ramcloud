--- conflicted
+++ resolved
@@ -43,7 +43,6 @@
     char locator[200] = "???";
     Context context(true);
     Context::Guard _(context);
-<<<<<<< HEAD
     try
     {
         ServerConfig masterConfig;
@@ -75,6 +74,10 @@
              ProgramOptions::value<int>(&cpu)->
                 default_value(-1),
              "CPU mask to pin to")
+            ("disableLogCleaner,d",
+             ProgramOptions::bool_switch(&masterConfig.disableLogCleaner),
+             "Disable the log cleaner entirely. You will eventually run out "
+             "of memory, but at least you can do so faster this way.")
             ("file,f",
              ProgramOptions::value<string>(&backupFile)->
                 default_value("/var/tmp/backup.log"),
@@ -121,128 +124,6 @@
             servicesInfo = "master";
         else if (backupOnly)
             servicesInfo = "backup";
-=======
-
-    ServerConfig masterConfig;
-    string masterTotalMemory, hashTableMemory;
-
-    BackupService::Config backupConfig;
-    bool inMemory;
-    uint32_t segmentCount;
-    string backupFile;
-    int backupStrategy;
-
-    bool masterOnly;
-    bool backupOnly;
-
-    OptionsDescription serverOptions("Server");
-    serverOptions.add_options()
-        ("backupInMemory,m",
-         ProgramOptions::bool_switch(&inMemory),
-         "Backup will store segment replicas in memory")
-        ("backupOnly,B",
-         ProgramOptions::bool_switch(&backupOnly),
-         "The server should run the backup service only (no master)")
-        ("backupStrategy",
-         ProgramOptions::value<int>(&backupStrategy)->
-           default_value(RANDOM_REFINE_AVG),
-         "0 random refine min, 1 random refine avg, 2 even distribution, "
-         "3 uniform random")
-        ("cpu,p",
-         ProgramOptions::value<int>(&cpu)->
-            default_value(-1),
-         "CPU mask to pin to")
-        ("disableLogCleaner,d",
-         ProgramOptions::bool_switch(&masterConfig.disableLogCleaner),
-         "Disable the log cleaner entirely. You will eventually run out "
-         "of memory, but at least you can do so faster this way.")
-        ("file,f",
-         ProgramOptions::value<string>(&backupFile)->
-            default_value("/var/tmp/backup.log"),
-         "The file path to the backup storage.")
-        ("hashTableMemory,h",
-         ProgramOptions::value<string>(&hashTableMemory)->
-            default_value("10%"),
-         "Percentage or megabytes of master memory allocated to the hash table")
-        ("masterOnly,M",
-         ProgramOptions::bool_switch(&masterOnly),
-         "The server should run the master service only (no backup)")
-        ("totalMasterMemory,t",
-         ProgramOptions::value<string>(&masterTotalMemory)->
-            default_value("10%"),
-         "Percentage or megabytes of system memory for master log & hash table")
-        ("replicas,r",
-         ProgramOptions::value<uint32_t>(&replicas)->
-            default_value(0),
-         "Number of backup copies to make for each segment")
-        ("segments,s",
-         ProgramOptions::value<uint32_t>(&segmentCount)->
-            default_value(512),
-         "Number of segment frames in backup storage");
-
-    OptionParser optionParser(serverOptions, argc, argv);
-
-    // Log all the command-line arguments.
-    string args;
-    for (int i = 0; i < argc; i++) {
-        if (i != 0)
-            args.append(" ");
-        args.append(argv[i]);
-    }
-    LOG(NOTICE, "Command line: %s", args.c_str());
-
-    if (masterOnly && backupOnly) {
-        DIE("Can't specify both -B and -M options");
-    }
-
-    const char* servicesInfo;
-    if (masterOnly)
-        servicesInfo = "master";
-    else if (backupOnly)
-        servicesInfo = "backup";
-    else
-        servicesInfo = "master and backup";
-
-    if (cpu != -1) {
-        if (!pinToCpu(cpu))
-            DIE("server: Couldn't pin to core %d", cpu);
-        LOG(DEBUG, "server: Pinned to core %d", cpu);
-    }
-
-    Context::get().transportManager->initialize(
-            optionParser.options.getLocalLocator().c_str());
-    LOG(NOTICE, "%s: Listening on %s", servicesInfo,
-        Context::get().transportManager->getListeningLocatorsString().c_str());
-    CoordinatorClient coordinator(
-        optionParser.options.getCoordinatorLocator().c_str());
-
-    Tub<MasterService> masterService;
-    if (!backupOnly) {
-        masterConfig.coordinatorLocator =
-                optionParser.options.getCoordinatorLocator();
-        masterConfig.localLocator =
-                Context::get().transportManager->getListeningLocatorsString();
-        LOG(NOTICE, "Using %u backups", replicas);
-        MasterService::sizeLogAndHashTable(masterTotalMemory,
-                                          hashTableMemory, &masterConfig);
-        masterService.construct(masterConfig, &coordinator, replicas);
-        Context::get().serviceManager->
-            addService(*masterService, MASTER_SERVICE);
-    }
-
-    std::unique_ptr<BackupStorage> storage;
-    Tub<BackupService> backupService;
-    if (!masterOnly) {
-        backupConfig.coordinatorLocator =
-                optionParser.options.getCoordinatorLocator();
-        backupConfig.localLocator =
-                Context::get().transportManager->getListeningLocatorsString();
-        backupConfig.backupStrategy = static_cast<BackupStrategy>(
-                backupStrategy);
-        if (inMemory)
-            storage.reset(new InMemoryStorage(Segment::SEGMENT_SIZE,
-                                              segmentCount));
->>>>>>> b1792fb0
         else
             servicesInfo = "master and backup";
 
