/* Copyright (c) 2009-2012 Stanford University
 *
 * Permission to use, copy, modify, and distribute this software for any
 * purpose with or without fee is hereby granted, provided that the above
 * copyright notice and this permission notice appear in all copies.
 *
 * THE SOFTWARE IS PROVIDED "AS IS" AND THE AUTHOR(S) DISCLAIM ALL WARRANTIES
 * WITH REGARD TO THIS SOFTWARE INCLUDING ALL IMPLIED WARRANTIES OF
 * MERCHANTABILITY AND FITNESS. IN NO EVENT SHALL AUTHORS BE LIABLE FOR
 * ANY SPECIAL, DIRECT, INDIRECT, OR CONSEQUENTIAL DAMAGES OR ANY DAMAGES
 * WHATSOEVER RESULTING FROM LOSS OF USE, DATA OR PROFITS, WHETHER IN AN
 * ACTION OF CONTRACT, NEGLIGENCE OR OTHER TORTIOUS ACTION, ARISING OUT OF
 * OR IN CONNECTION WITH THE USE OR PERFORMANCE OF THIS SOFTWARE.
 */

#include <cstring>

#include "TestUtil.h"
#include "BackupService.h"
#include "Log.h"
#include "MockCluster.h"
<<<<<<< HEAD
#include "SegmentIterator.h"
#include "Rpc.h"
#include "Server.h"
#include "ShortMacros.h"
#include "Key.h"
=======
#include "RecoverySegmentIterator.h"
#include "Server.h"
#include "ShortMacros.h"
#include "StringUtil.h"
#include "KeyHash.h"
>>>>>>> 727d6419

namespace RAMCloud {
/**
 * Unit tests for BackupService.
 */

class BackupServiceTest : public ::testing::Test {
  public:
    Context context;
    ServerConfig config;
    Tub<MockCluster> cluster;
    Server* server;
    BackupService* backup;
    mode_t oldUmask;
    ServerList serverList;
    ServerId backupId;
    uint32_t scratchSegBufSize;
    Memory::unique_ptr_free scratchSegBuf;

    BackupServiceTest()
        : context()
        , config(ServerConfig::forTesting())
        , cluster()
        , server()
        , backup()
        , oldUmask(umask(0))
        , serverList(context)
        , backupId(5, 0)
        , scratchSegBufSize(1024 * 1024)
        , scratchSegBuf(Memory::unique_ptr_free(
                            Memory::xmemalign(HERE,
                                              scratchSegBufSize,
                                              scratchSegBufSize),
                            std::free))
    {
        Logger::get().setLogLevels(RAMCloud::SILENT_LOG_LEVEL);

        memset(scratchSegBuf.get(), 0, scratchSegBufSize);

        cluster.construct(context);
        config.services = {WireFormat::BACKUP_SERVICE};
        config.backup.numSegmentFrames = 5;
        server = cluster->addServer(config);
        backup = server->backup.get();

        context.serverList->add(backupId, server->config.localLocator,
                                {WireFormat::BACKUP_SERVICE}, 100);
    }

    ~BackupServiceTest()
    {
        cluster.destroy();
        umask(oldUmask);
        EXPECT_EQ(0,
            BackupStorage::Handle::resetAllocatedHandlesCount());
    }

    void
    closeSegment(ServerId masterId, uint64_t segmentId) {
        Segment segment(masterId.getId(), segmentId,
                        scratchSegBuf.get(), scratchSegBufSize);
        BackupClient::writeSegment(context, backupId, masterId,
                                   &segment, 0, 0, {},
                                   WireFormat::BackupWrite::CLOSE, false);
    }

    vector<ServerId>
    openSegment(ServerId masterId, uint64_t segmentId, bool primary = true,
                bool atomic = false)
    {
        Segment segment(masterId.getId(), segmentId,
                        scratchSegBuf.get(), scratchSegBufSize);
        auto flags = primary ? WireFormat::BackupWrite::OPENPRIMARY
                             : WireFormat::BackupWrite::OPEN;
        return BackupClient::writeSegment(context, backupId, masterId,
                                          &segment, 0, 0, {}, flags, atomic);
    }

    uint32_t
    writeString(ServerId masterId, uint64_t segmentId,
                uint32_t offset, const string& s,
                WireFormat::BackupWrite::Flags flags =
                    WireFormat::BackupWrite::NONE,
                bool atomic = false)
    {
        Segment segment(masterId.getId(), segmentId,
                        scratchSegBuf.get(), scratchSegBufSize);
        char* buf = static_cast<char*>(scratchSegBuf.get());
        memcpy(buf + offset, s.c_str(), s.length());
        BackupClient::writeSegment(context, backupId, masterId, &segment,
                                   offset, uint32_t(s.length()), {},
                                   flags, atomic);
        return uint32_t(s.length());
    }

    uint32_t
    writeEntry(ServerId masterId, uint64_t segmentId, LogEntryType type,
               uint32_t offset, const void *data, uint32_t bytes)
    {
<<<<<<< HEAD
        Segment::EntryHeader entryHeader(type, bytes);
        client->writeSegment(masterId, segmentId,
                             offset, &entryHeader,
                             sizeof32(entryHeader));
        client->writeSegment(masterId, segmentId,
                             offset + sizeof32(entryHeader),
                             data, bytes);
        return sizeof32(entryHeader) + bytes;
=======
        Segment segment(masterId.getId(), segmentId,
                        scratchSegBuf.get(), scratchSegBufSize);
        char* buf = static_cast<char*>(scratchSegBuf.get());
        SegmentEntry entry(type, bytes);
        memcpy(buf + offset, &entry, sizeof(entry));
        memcpy(buf + offset + sizeof(entry), data, bytes);
        BackupClient::writeSegment(context, backupId, masterId, &segment,
                                   offset, uint32_t(sizeof(entry) + bytes),
                                   {});
        return uint32_t(sizeof(entry) + bytes);
>>>>>>> 727d6419
    }

    uint32_t
    writeObject(ServerId masterId, uint64_t segmentId,
                uint32_t offset, const char *data, uint32_t bytes,
                uint64_t tableId, const char* stringKey, uint16_t stringKeyLength)
    {
        Key key(tableId, stringKey, stringKeyLength);
        Object object(key, data, bytes, 0, 0);
        Buffer buffer;
        object.serializeToBuffer(buffer);
        const void* contiguous = buffer.getRange(0, buffer.getTotalLength());
        return writeEntry(masterId, segmentId, LOG_ENTRY_TYPE_OBJ,
                          offset, contiguous, buffer.getTotalLength());
    }

    uint32_t
    writeTombstone(ServerId masterId, uint64_t segmentId,
                   uint32_t offset, uint64_t tableId,
                   const char* stringKey, uint16_t stringKeyLength)
    {
        Key key(tableId, stringKey, stringKeyLength);
        Object object(key, NULL, 0, 0, 0);
        ObjectTombstone tombstone(object, segmentId, 0);
        Buffer buffer;
        tombstone.serializeToBuffer(buffer);
        const void* contiguous = buffer.getRange(0, buffer.getTotalLength());
        return writeEntry(masterId, segmentId, LOG_ENTRY_TYPE_OBJTOMB,
                          offset, contiguous, buffer.getTotalLength());
    }

    uint32_t
    writeHeader(ServerId masterId, uint64_t segmentId)
    {
        SegmentHeader header(*masterId, segmentId, config.segmentSize, Segment::INVALID_SEGMENT_ID);
        return writeEntry(masterId, segmentId, LOG_ENTRY_TYPE_SEGHEADER, 0,
                          &header, sizeof(header));
    }

    uint32_t
    writeFooter(ServerId masterId, uint64_t segmentId, uint32_t offset)
    {
<<<<<<< HEAD
        Crc32C checksum;
        Segment::Footer footer(true, checksum);
        return writeEntry(masterId, segmentId, LOG_ENTRY_TYPE_SEGFOOTER,
                          offset, &footer, sizeof(footer));
=======
        Segment segment(masterId.getId(), segmentId,
                        scratchSegBuf.get(), scratchSegBufSize);
        SegmentFooterEntry footerEntry(0x1234abcdu);
        BackupClient::writeSegment(context, backupId, masterId, &segment,
                                   offset, 0, &footerEntry);
        return offset + downCast<uint32_t>(sizeof(footerEntry));
>>>>>>> 727d6419
    }

    void
    writeFooterAtEnd(ServerId masterId, uint64_t segmentId)
    {
        const uint32_t offset = config.segmentSize -
                                sizeof32(Segment::EntryHeader) -
                                sizeof32(Segment::Footer);
        assert(writeFooter(masterId, segmentId, offset) == config.segmentSize);
    }

    void
    appendTablet(ProtoBuf::Tablets& tablets,
                 uint64_t partitionId,
                 uint64_t tableId,
                 uint64_t start, uint64_t end,
                 uint64_t ctimeHeadSegmentId, uint32_t ctimeHeadSegmentOffset)
    {
        ProtoBuf::Tablets::Tablet& tablet(*tablets.add_tablet());
        tablet.set_table_id(tableId);
        tablet.set_start_key_hash(start);
        tablet.set_end_key_hash(end);
        tablet.set_state(ProtoBuf::Tablets::Tablet::RECOVERING);
        tablet.set_user_data(partitionId);
        tablet.set_ctime_log_head_id(ctimeHeadSegmentId);
        tablet.set_ctime_log_head_offset(ctimeHeadSegmentOffset);
    }

    void
    createTabletList(ProtoBuf::Tablets& tablets)
    {
        // partition 0
        appendTablet(tablets, 0, 123,
            Key::getHash(0, "9", 1), Key::getHash(0, "9", 1), 0, 0);
        appendTablet(tablets, 0, 123,
            Key::getHash(0, "10", 2), Key::getHash(0, "10", 2), 0, 0);
        appendTablet(tablets, 0, 123,
            Key::getHash(0, "29", 2), Key::getHash(0, "29", 2), 0, 0);

        appendTablet(tablets, 0, 124,
            Key::getHash(0, "20", 2), Key::getHash(0, "20", 2), 0, 0);

        // partition 1
        appendTablet(tablets, 1, 123,
            Key::getHash(0, "30", 2), Key::getHash(0, "30", 2), 0, 0);
        appendTablet(tablets, 1, 125,
            0, std::numeric_limits<uint64_t>::max(), 0, 0);
    }

    static bool
    inMemoryStorageFreePred(string s)
    {
        return s == "free";
    }

    // Helper method for the LogDigest tests. This writes a proper Segment
    // with a LogDigest containing the given IDs.
    void
    writeDigestedSegment(ServerId masterId, uint64_t segmentId,
        vector<uint64_t> digestIds, bool atomic = false)
    {
        char digestBuf[LogDigest::getBytesFromCount
                            (downCast<uint32_t>(digestIds.size()))];
        LogDigest src(downCast<uint32_t>(digestIds.size()),
                        digestBuf,
                        sizeof32(digestBuf));
        for (uint32_t i = 0; i < digestIds.size(); i++)
            src.addSegment(digestIds[i]);

<<<<<<< HEAD
        Segment s;
        s.append(LOG_ENTRY_TYPE_LOGDIGEST, digestBuf, src.getBytes());
        
        Buffer buffer;
        s.appendToBuffer(buffer);
=======
        SegmentEntryHandle seh = s.append(LOG_ENTRY_TYPE_LOGDIGEST,
            digestBuf, downCast<uint32_t>(sizeof(digestBuf)));
        ASSERT_TRUE(seh);
        auto committed = s.getCommittedLength();
        BackupClient::writeSegment(context, backupId, masterId,
                                   &s, 0, committed.first, &committed.second,
                                   WireFormat::BackupWrite::NONE, atomic);
>>>>>>> 727d6419

        client->writeSegment(masterId, segmentId, 0, buffer.getRange(0, buffer.getTotalLength()),
            buffer.getTotalLength(), BackupWriteRpc::NONE, atomic);
    }

  private:
    DISALLOW_COPY_AND_ASSIGN(BackupServiceTest);
};

<<<<<<< HEAD
namespace {
bool storageFilter(string s) {
    return s == "killAllStorage" || s == "restartFromStorage";
}
};
#ifdef XXX 
=======
>>>>>>> 727d6419
struct TempCleanup {
    string path;
    explicit TempCleanup(string path) : path(path) {}
    ~TempCleanup() {
        int r = unlink(path.c_str());
        if (r == -1) {
            DIE("Unit test left garbage tmp file around %s: %s",
                path.c_str(), strerror(errno));
        }
    }
};

namespace {
bool constructFilter(string s) {
    return s == "BackupService" || s == "init";
}
};

TEST_F(BackupServiceTest, constructorNoReuseReplicas) {
    config.backup.inMemory = false;
    config.clusterName = "testing";
    config.backup.file = "/tmp/ramcloud-backup-storage-test-delete-this";

    TempCleanup __(config.backup.file);
    cluster->addServer(config);

    config.clusterName = "__unnamed__";
    TestLog::Enable _(constructFilter);
    BackupService* backup = cluster->addServer(config)->backup.get();
    EXPECT_EQ(ServerId(), backup->getFormerServerId());
    EXPECT_EQ(
        "BackupService: Cluster '__unnamed__'; ignoring existing backup "
            "storage. Any replicas stored will not be reusable by future "
            "backups. Specify clusterName for persistence across backup "
            "restarts. | "
        "init: My server ID is 3 | "
        "init: Backup 3 will store replicas under cluster name '__unnamed__'"
        , TestLog::get());
}

TEST_F(BackupServiceTest, constructorDestroyConfusingReplicas) {
    config.backup.inMemory = false;
    config.clusterName = "__unnamed__";
    config.backup.file = "/tmp/ramcloud-backup-storage-test-delete-this";

    TempCleanup __(config.backup.file);
    cluster->addServer(config);

    config.clusterName = "testing";
    TestLog::Enable _(constructFilter);
    BackupService* backup = cluster->addServer(config)->backup.get();
    EXPECT_EQ(ServerId(), backup->getFormerServerId());
    EXPECT_EQ(
        "BackupService: Backup storing replicas with clusterName 'testing'. "
            "Future backups must be restarted with the same clusterName for "
            "replicas stored on this backup to be reused. | "
        "BackupService: Replicas stored on disk have a different clusterName "
            "('__unnamed__'). Scribbling storage to ensure any stale replicas "
            "left behind by old backups aren't used by future backups | "
        "init: My server ID is 3 | "
        "init: Backup 3 will store replicas under cluster name 'testing'"
        , TestLog::get());
}

TEST_F(BackupServiceTest, constructorReuseReplicas)
{
    config.backup.inMemory = false;
    config.clusterName = "testing";
    config.backup.file = "/tmp/ramcloud-backup-storage-test-delete-this";

    TempCleanup __(config.backup.file);
    cluster->addServer(config);

    TestLog::Enable _(constructFilter);
    cluster->addServer(config);
    EXPECT_EQ(
        "BackupService: Backup storing replicas with clusterName 'testing'. "
            "Future backups must be restarted with the same clusterName for "
            "replicas stored on this backup to be reused. | "
        "BackupService: Replicas stored on disk have matching clusterName "
            "('testing'). Scanning storage to find all replicas and to make "
            "them available to recoveries. | "
        "BackupService: Will enlist as a replacement for formerly crashed "
            "server 2 which left replicas behind on disk | "
        "init: My server ID is 4294967298 | "
        "init: Backup 4294967298 will store replicas under cluster name "
            "'testing'"
        , TestLog::get());
}

TEST_F(BackupServiceTest, findSegmentInfo) {
    EXPECT_TRUE(NULL == backup->findSegmentInfo(ServerId(99, 0), 88));
    openSegment(ServerId(99, 0), 88);
    closeSegment(ServerId(99, 0), 88);
    BackupService::SegmentInfo* infop =
        backup->findSegmentInfo(ServerId(99, 0), 88);
    EXPECT_TRUE(infop != NULL);
    EXPECT_EQ(1, BackupStorage::Handle::getAllocatedHandlesCount());
}

TEST_F(BackupServiceTest, findSegmentInfo_notIn) {
    EXPECT_TRUE(NULL == backup->findSegmentInfo(ServerId(99, 0), 88));
}

TEST_F(BackupServiceTest, assignGroup) {
    uint64_t groupId = 100;
    const uint32_t numReplicas = 3;
    ServerId ids[numReplicas] = {ServerId(15), ServerId(16), ServerId(99)};
    BackupClient::assignGroup(context, backupId, groupId, numReplicas, ids);
    EXPECT_EQ(groupId, backup->replicationId);
    EXPECT_EQ(15U, backup->replicationGroup.at(0).getId());
    EXPECT_EQ(16U, backup->replicationGroup.at(1).getId());
    EXPECT_EQ(99U, backup->replicationGroup.at(2).getId());
    ids[0] = ServerId(33);
    ids[1] = ServerId(22);
    ids[2] = ServerId(11);
    BackupClient::assignGroup(context, backupId, groupId, numReplicas, ids);
    EXPECT_EQ(3U, backup->replicationGroup.size());
    EXPECT_EQ(33U, backup->replicationGroup.at(0).getId());
}

TEST_F(BackupServiceTest, freeSegment) {
    openSegment({99, 0}, 88);
    closeSegment({99, 0}, 88);
    {
        TestLog::Enable _(&inMemoryStorageFreePred);
        BackupClient::freeSegment(context, backupId, ServerId(99, 0), 88);
        EXPECT_EQ("free: called", TestLog::get());
    }
    EXPECT_TRUE(NULL == backup->findSegmentInfo(ServerId(99, 0), 88));
    BackupClient::freeSegment(context, backupId, ServerId(99, 0), 88);
    EXPECT_TRUE(NULL == backup->findSegmentInfo(ServerId(99, 0), 88));
}

TEST_F(BackupServiceTest, freeSegment_stillOpen) {
    openSegment(ServerId(99, 0), 88);
    BackupClient::freeSegment(context, backupId, ServerId(99, 0), 88);
    EXPECT_TRUE(NULL == backup->findSegmentInfo(ServerId(99, 0), 88));
}

TEST_F(BackupServiceTest, getRecoveryData) {
    ProtoBuf::Tablets tablets;
    createTabletList(tablets);

    uint32_t offset = 0;
    openSegment(ServerId(99, 0), 88);
    offset = writeHeader(ServerId(99, 0), 88);
    // Objects
    // Barely in tablet
    offset +=
        writeObject(ServerId(99, 0), 88, offset, "test1", 6, 123, "29", 2);
    // Barely out of tablets
    offset +=
        writeObject(ServerId(99, 0), 88, offset, "test2", 6, 123, "30", 2);
    // In on other table
    offset +=
        writeObject(ServerId(99, 0), 88, offset, "test3", 6, 124, "20", 2);
    // Not in any table
    offset +=
        writeObject(ServerId(99, 0), 88, offset, "test4", 6, 125, "20", 2);
    // Tombstones
    // Barely in tablet
    offset += writeTombstone(ServerId(99, 0), 88, offset, 123, "29", 2);
    // Barely out of tablets
    offset += writeTombstone(ServerId(99, 0), 88, offset, 123, "30", 2);
    // In on other table
    offset += writeTombstone(ServerId(99, 0), 88, offset, 124, "20", 2);
    // Not in any table
    offset += writeTombstone(ServerId(99, 0), 88, offset, 125, "20", 2);
    offset += writeFooter(ServerId(99, 0), 88, offset);
    closeSegment(ServerId(99, 0), 88);
    BackupClient::startReadingData(context, backupId, ServerId(99, 0), tablets);

    Buffer response;
    BackupClient::getRecoveryData(context, backupId, ServerId(99, 0),
                                  88, 0, response);

    SegmentIterator it(
        response.getRange(0, response.getTotalLength()),
        response.getTotalLength());

    {
        Buffer b;
        EXPECT_FALSE(it.isDone());
        EXPECT_EQ(LOG_ENTRY_TYPE_OBJ, it.getType());
        it.setBufferTo(b);
        Object object(b);
        EXPECT_EQ(123U, object.getTableId());
        EXPECT_EQ("29", TestUtil::toString(
            object.getKey(), object.getKeyLength()));
        it.next();
    }

    {
        Buffer b;
        EXPECT_FALSE(it.isDone());
        EXPECT_EQ(LOG_ENTRY_TYPE_OBJ, it.getType());
        it.setBufferTo(b);
        Object object(b);
        EXPECT_EQ(124U, object.getTableId());
        EXPECT_EQ("20", TestUtil::toString(
            object.getKey(), object.getKeyLength()));
        it.next();
    }

    {
        Buffer b;
        EXPECT_FALSE(it.isDone());
        EXPECT_EQ(LOG_ENTRY_TYPE_OBJTOMB, it.getType());
        it.setBufferTo(b);
        ObjectTombstone tomb(b);
        EXPECT_EQ(123U, tomb.getTableId());
        EXPECT_EQ("29", TestUtil::toString(tomb.getKey(), tomb.getKeyLength()));
        it.next();
    }

    {
        Buffer b;
        EXPECT_FALSE(it.isDone());
        EXPECT_EQ(LOG_ENTRY_TYPE_OBJTOMB, it.getType());
        it.setBufferTo(b);
        Object object(b);
        EXPECT_EQ(124U, object.getTableId());
        EXPECT_EQ("20", TestUtil::toString(
            object.getKey(), object.getKeyLength()));
        it.next();
    }

    EXPECT_TRUE(it.isDone());
}

TEST_F(BackupServiceTest, getRecoveryData_moreThanOneSegmentStored) {
    uint32_t offset = 0;
    openSegment(ServerId(99, 0), 87);
    offset = writeHeader(ServerId(99, 0), 87);
    offset +=
        writeObject(ServerId(99, 0), 87, offset, "test1", 6, 123, "9", 1);
    offset += writeFooter(ServerId(99, 0), 87, offset);
    closeSegment(ServerId(99, 0), 87);

    openSegment(ServerId(99, 0), 88);
    offset = writeHeader(ServerId(99, 0), 88);
    offset +=
        writeObject(ServerId(99, 0), 88, offset, "test2", 6, 123, "10", 2);
    offset += writeFooter(ServerId(99, 0), 88, offset);
    closeSegment(ServerId(99, 0), 88);

    ProtoBuf::Tablets tablets;
    createTabletList(tablets);

    BackupClient::startReadingData(context, backupId, ServerId(99, 0),
                                   tablets);

    {
        Buffer response;
        BackupClient::getRecoveryData(context, backupId, ServerId(99, 0),
                                      88, 0, response);

        SegmentIterator it(
            response.getRange(0, response.getTotalLength()),
            response.getTotalLength());
        EXPECT_FALSE(it.isDone());
        EXPECT_EQ(LOG_ENTRY_TYPE_OBJ, it.getType());

        Buffer b;
        it.setBufferTo(b);
        EXPECT_EQ("test2", TestUtil::toString(&b, sizeof32(Object),
            b.getTotalLength() - sizeof32(Object)));

        it.next();
        EXPECT_TRUE(it.isDone());
    }
    {
        Buffer response;
        BackupClient::getRecoveryData(context, backupId, ServerId(99, 0),
                                      87, 0, response);

        SegmentIterator it(
            response.getRange(0, response.getTotalLength()),
            response.getTotalLength());
        EXPECT_FALSE(it.isDone());
        EXPECT_EQ(LOG_ENTRY_TYPE_OBJ, it.getType());

        Buffer b;
        it.setBufferTo(b);
        EXPECT_EQ("test1", TestUtil::toString(&b, sizeof32(Object),
            b.getTotalLength() - sizeof32(Object)));

        it.next();
        EXPECT_TRUE(it.isDone());
    }

    BackupClient::freeSegment(context, backupId, ServerId(99, 0), 87);
    BackupClient::freeSegment(context, backupId, ServerId(99, 0), 88);
}

TEST_F(BackupServiceTest, getRecoveryData_malformedSegment) {
    openSegment(ServerId(99, 0), 88);
    closeSegment(ServerId(99, 0), 88);

    BackupClient::startReadingData(context, backupId, ServerId(99, 0),
                                   ProtoBuf::Tablets());

    while (true) {
        Buffer response;
        EXPECT_THROW(
            BackupClient::getRecoveryData(context, backupId, ServerId(99, 0),
                                          88, 0, response),
            SegmentRecoveryFailedException);
        break;
    }

    EXPECT_EQ(1, BackupStorage::Handle::getAllocatedHandlesCount());
}

TEST_F(BackupServiceTest, getRecoveryData_notRecovered) {
    uint32_t offset = 0;
    openSegment(ServerId(99, 0), 88);
    offset += writeHeader(ServerId(99, 0), 88);
    offset +=
        writeObject(ServerId(99, 0), 88, offset, "test2", 6, 123, "10", 2);
    offset += writeFooter(ServerId(99, 0), 88, offset);
    Buffer response;
    EXPECT_THROW(
        BackupClient::getRecoveryData(context, backupId, ServerId(99, 0),
                                      88, 0, response),
        BackupBadSegmentIdException);

    EXPECT_EQ(1, BackupStorage::Handle::getAllocatedHandlesCount());
}

TEST_F(BackupServiceTest, killAllStorage)
{
    const char* path = "/tmp/ramcloud-backup-storage-test-delete-this";
    TempCleanup __(path);
    ServerConfig config = ServerConfig::forTesting();
    config.backup.inMemory = false;
    config.segmentSize = 4096;
    config.backup.numSegmentFrames = 6;
    config.backup.file = path;
    config.services = {WireFormat::BACKUP_SERVICE};

    config.clusterName = "old";
    cluster->addServer(config);

    config.clusterName = "new";
    BackupService* backup = cluster->addServer(config)->backup.get();
    std::unique_ptr<BackupStorage::Handle>
        handle(backup->storage->associate(0));
    Memory::unique_ptr_free segment(
        Memory::xmemalign(HERE, getpagesize(),
                          config.segmentSize),
        std::free);
    char *p = static_cast<char*>(segment.get());
    backup->storage->getSegment(handle.get(), p);
    EXPECT_EQ(0, memcmp("\0DIE", p, 4));
}

TEST_F(BackupServiceTest, recoverySegmentBuilder) {
    Context context;
    uint32_t offset = 0;
    openSegment(ServerId(99, 0), 87);
    offset = writeHeader(ServerId(99, 0), 87);
    offset +=
        writeObject(ServerId(99, 0), 87, offset, "test1", 6, 123, "9", 1);
    offset += writeFooter(ServerId(99, 0), 87, offset);
    closeSegment(ServerId(99, 0), 87);

    openSegment(ServerId(99, 0), 88);
    offset = writeHeader(ServerId(99, 0), 88);
    offset +=
        writeObject(ServerId(99, 0), 88, offset, "test2", 6, 123, "30", 2);
    offset += writeFooter(ServerId(99, 0), 88, offset);
    closeSegment(ServerId(99, 0), 88);

    vector<BackupService::SegmentInfo*> toBuild;
    auto info = backup->findSegmentInfo(ServerId(99, 0), 87);
    EXPECT_TRUE(NULL != info);
    info->setRecovering();
    info->startLoading();
    toBuild.push_back(info);
    info = backup->findSegmentInfo(ServerId(99, 0), 88);
    EXPECT_TRUE(NULL != info);
    info->setRecovering();
    info->startLoading();
    toBuild.push_back(info);

    ProtoBuf::Tablets partitions;
    createTabletList(partitions);
    Atomic<int> recoveryThreadCount{0};
    BackupService::RecoverySegmentBuilder builder(context,
                                                  toBuild,
                                                  partitions,
                                                  recoveryThreadCount,
                                                  config.segmentSize);
    builder();

    EXPECT_EQ(BackupService::SegmentInfo::RECOVERING,
                            toBuild[0]->state);
    ASSERT_TRUE(toBuild[0]->recoverySegments);
    Buffer* buf = &toBuild[0]->recoverySegments[0];
<<<<<<< HEAD
    SegmentIterator it(buf->getRange(0, buf->getTotalLength()),
=======
    ASSERT_TRUE(buf);
    RecoverySegmentIterator it(buf->getRange(0, buf->getTotalLength()),
>>>>>>> 727d6419
                                buf->getTotalLength());
    EXPECT_FALSE(it.isDone());
    EXPECT_EQ(LOG_ENTRY_TYPE_OBJ, it.getType());

    {
        Buffer b;
        it.setBufferTo(b);
        Object object(b);
        EXPECT_EQ("test1", TestUtil::toString(
            object.getData(), object.getDataLength()));
        it.next();
        EXPECT_TRUE(it.isDone());
    }

    EXPECT_EQ(BackupService::SegmentInfo::RECOVERING,
              toBuild[1]->state);
    EXPECT_TRUE(NULL != toBuild[1]->recoverySegments);
    buf = &toBuild[1]->recoverySegments[1];
    SegmentIterator it2(buf->getRange(0, buf->getTotalLength()),
                                buf->getTotalLength());
    EXPECT_FALSE(it2.isDone());
    EXPECT_EQ(LOG_ENTRY_TYPE_OBJ, it2.getType());

    {
        Buffer b;
        it.setBufferTo(b);
        Object object(b);
        EXPECT_EQ("test2", TestUtil::toString(
            object.getData(), object.getDataLength()));
        it2.next();
        EXPECT_TRUE(it2.isDone());
    }
}

namespace {
bool restartFilter(string s) {
    return s == "restartFromStorage";
}
}

TEST_F(BackupServiceTest, restartFromStorage)
{
    const char* path = "/tmp/ramcloud-backup-storage-test-delete-this";
    int fd = -1;
    void* file = NULL;
    ServerConfig config = ServerConfig::forTesting();
    config.backup.inMemory = false;
    config.segmentSize = 4096;
    config.backup.numSegmentFrames = 6;
    config.backup.file = path;
    config.services = {WireFormat::BACKUP_SERVICE};
    config.clusterName = "testing";
    // Space for superblock images and then segment frames.
    const size_t superblockSize = 2 * SingleFileStorage::BLOCK_SIZE;
    const size_t fileSize = superblockSize +
                            config.segmentSize * config.backup.numSegmentFrames;

    try {
    fd = open(path, O_CREAT | O_RDWR, 0666);
    ASSERT_NE(-1, fd);
    ASSERT_NE(-1, ftruncate(fd, fileSize));
    file = mmap(NULL, fileSize, PROT_READ | PROT_WRITE, MAP_SHARED,
                fd, 0);
    ASSERT_NE(MAP_FAILED, file);
    ASSERT_NE(-1, close(fd));

    typedef char* b;

    BackupStorage::Superblock superblock(0, {99, 0}, "testing");
    memcpy(file, &superblock, sizeof(superblock));
    Crc32C crc;
    crc.update(&superblock, sizeof(superblock));
    auto checksum = crc.getResult();
    memcpy(b(file) + sizeof(superblock), &checksum, sizeof(checksum));

    for (uint32_t frame = 0; frame < config.backup.numSegmentFrames; ++frame) {
        SegmentHeader header{99, 88, config.segmentSize,
            Segment::INVALID_SEGMENT_ID};
        Segment::EntryHeader headerEntry(LOG_ENTRY_TYPE_SEGHEADER, sizeof(header));
        SegmentFooter footer{0xcafebabe};
        Segment::EntryHeader footerEntry(LOG_ENTRY_TYPE_SEGFOOTER, sizeof(footer));
// XXXXXXXXX- can't do this anymore. this file can't just fake up entries, since the length fields aren't part of the Segment::EntryHeader anymore.
//  - this file really needs to build temporary segments instead.
        bool close = true;

        // Set up various weird scenarios for each segment frame.
        switch (frame) {
        case 0:
            // Normal header and footer for a closed segment.
            break;
        case 1:
            // Normal header, no footer (open).
            header.segmentId = 89;
            close = false;
            break;
        case 2:
            // Bad entry type for header.
            headerEntry.type = 'q';
            header.segmentId = 90;
            close = true;
            break;
        case 3:
            // Bad entry length for header.
            headerEntry.length = 999;
            header.segmentId = 91;
            close = true;
            break;
        case 4:
            // Bad entry type for footer.
            footerEntry.type = 'q';
            header.segmentId = 92;
            close = true;
            break;
        case 5:
            // Bad entry length for footer.
            footerEntry.length = 999;
            header.segmentId = 93;
            close = true;
            break;
        default:
            FAIL();
        };

        off_t offset = superblockSize;
        offset += frame * config.segmentSize;
        memcpy(b(file) + offset, &headerEntry, sizeof(headerEntry));
        offset += sizeof(headerEntry);
        memcpy(b(file) + offset, &header, sizeof(header));
        offset += sizeof(header);

        if (close) {
            offset = superblockSize;
            offset += (frame + 1) * config.segmentSize -
                sizeof(footerEntry) - sizeof(footer);
            memcpy(b(file) + offset, &footerEntry, sizeof(footerEntry));
            offset += sizeof(footerEntry);
            memcpy(b(file) + offset, &footer, sizeof(footer));
            offset += sizeof(footer);
        }
    }

    ASSERT_NE(-1, munmap(file, fileSize));

    TestLog::Enable _(restartFilter);
    BackupService* backup = cluster->addServer(config)->backup.get();
    EXPECT_EQ(ServerId(99, 0), backup->getFormerServerId());
    EXPECT_NE(string::npos, TestLog::get().find(
        "restartFromStorage: Found stored replica <99,88> on backup storage "
            "in frame 0 which was closed | "
        "restartFromStorage: Found stored replica <99,89> on backup storage "
            "in frame 1 which was open | "
        "restartFromStorage: Log entry type for header does not match in "
            "frame 2 | "
        "restartFromStorage: Unexpected log entry length while reading "
            "segment replica header from backup storage, discarding replica, "
            "(expected length 28, stored length 999) | "
        "restartFromStorage: Found stored replica <99,92> on backup storage "
            "in frame 4 which was open | "
        "restartFromStorage: Found stored replica <99,93> on backup storage "
            "in frame 5 which was open"));

    EXPECT_TRUE(backup->findSegmentInfo({99, 0}, 88));
    EXPECT_TRUE(backup->findSegmentInfo({99, 0}, 89));
    EXPECT_FALSE(backup->findSegmentInfo({99, 0}, 90));
    EXPECT_FALSE(backup->findSegmentInfo({99, 0}, 91));
    EXPECT_TRUE(backup->findSegmentInfo({99, 0}, 92));
    EXPECT_TRUE(backup->findSegmentInfo({99, 0}, 93));

    SingleFileStorage* storage =
        static_cast<SingleFileStorage*>(backup->storage.get());
    EXPECT_FALSE(storage->freeMap.test(0));
    EXPECT_FALSE(storage->freeMap.test(1));
    EXPECT_TRUE(storage->freeMap.test(2));
    EXPECT_TRUE(storage->freeMap.test(3));
    EXPECT_FALSE(storage->freeMap.test(4));
    EXPECT_FALSE(storage->freeMap.test(5));

    } catch (...) {
        close(fd);
        munmap(file, fileSize);
        cluster.destroy();
        unlink(path);
        throw;
    }
    cluster.destroy();
    unlink(path);
}

TEST_F(BackupServiceTest, startReadingData) {
    MockRandom _(1);
    openSegment(ServerId(99, 0), 88);
    uint32_t offset = writeHeader(ServerId(99, 0), 88);
    openSegment(ServerId(99, 0), 89);
    openSegment(ServerId(99, 0), 98, false);
    openSegment(ServerId(99, 0), 99, false);

    StartReadingDataRpc::Result result =
        BackupClient::startReadingData(context, backupId, ServerId(99, 0),
                                       ProtoBuf::Tablets());
    EXPECT_EQ(4u, result.segmentIdAndLength.size());

    EXPECT_EQ(88U, result.segmentIdAndLength[0].first);
    EXPECT_EQ(offset, result.segmentIdAndLength[0].second);
    {
        BackupService::SegmentInfo& info =
            *backup->findSegmentInfo(ServerId(99, 0), 88);
        BackupService::SegmentInfo::Lock lock(info.mutex);
        EXPECT_EQ(BackupService::SegmentInfo::RECOVERING, info.state);
    }

    EXPECT_EQ(89U, result.segmentIdAndLength[1].first);
    EXPECT_EQ(0U, result.segmentIdAndLength[1].second);
    {
        BackupService::SegmentInfo& info =
            *backup->findSegmentInfo(ServerId(99, 0), 89);
        BackupService::SegmentInfo::Lock lock(info.mutex);
        EXPECT_EQ(BackupService::SegmentInfo::RECOVERING, info.state);
    }

    EXPECT_EQ(98U, result.segmentIdAndLength[2].first);
    EXPECT_EQ(0U, result.segmentIdAndLength[2].second);
    {
        BackupService::SegmentInfo& info =
            *backup->findSegmentInfo(ServerId(99, 0), 98);
        BackupService::SegmentInfo::Lock lock(info.mutex);
        EXPECT_EQ(BackupService::SegmentInfo::RECOVERING, info.state);
        EXPECT_TRUE(info.recoveryPartitions);
    }

    EXPECT_EQ(99U, result.segmentIdAndLength[3].first);
    EXPECT_EQ(0U, result.segmentIdAndLength[3].second);
    EXPECT_TRUE(backup->findSegmentInfo(
        ServerId(99, 0), 99)->recoveryPartitions);
    {
        BackupService::SegmentInfo& info =
            *backup->findSegmentInfo(ServerId(99, 0), 99);
        BackupService::SegmentInfo::Lock lock(info.mutex);
        EXPECT_EQ(BackupService::SegmentInfo::RECOVERING, info.state);
        EXPECT_TRUE(info.recoveryPartitions);
    }

    EXPECT_EQ(4, BackupStorage::Handle::getAllocatedHandlesCount());
}

TEST_F(BackupServiceTest, startReadingData_empty) {
    StartReadingDataRpc::Result result =
        BackupClient::startReadingData(context, backupId, ServerId(99, 0),
                                       ProtoBuf::Tablets());
    EXPECT_EQ(0U, result.segmentIdAndLength.size());
    EXPECT_EQ(0U, result.logDigestBytes);
    EXPECT_TRUE(NULL == result.logDigestBuffer);
}

TEST_F(BackupServiceTest, startReadingData_logDigest_simple) {
    // ensure that we get the LogDigest back at all.
    openSegment(ServerId(99, 0), 88);
    writeDigestedSegment(ServerId(99, 0), 88, { 0x3f17c2451f0cafUL });

    StartReadingDataRpc::Result result =
        BackupClient::startReadingData(context, backupId, ServerId(99, 0),
                                       ProtoBuf::Tablets());
    EXPECT_EQ(LogDigest::getBytesFromCount(1),
        result.logDigestBytes);
    EXPECT_EQ(88U, result.logDigestSegmentId);
    EXPECT_EQ(60U, result.logDigestSegmentLen);
    {
        LogDigest ld(result.logDigestBuffer.get(), result.logDigestBytes);
        EXPECT_EQ(1, ld.getSegmentCount());
        EXPECT_EQ(0x3f17c2451f0cafUL, ld.getSegmentIds()[0]);
    }

    // Repeating the call should yield the same digest.
    result = BackupClient::startReadingData(context, backupId, {99, 0},
                                            ProtoBuf::Tablets());
    EXPECT_EQ(LogDigest::getBytesFromCount(1), result.logDigestBytes);
    EXPECT_EQ(88U, result.logDigestSegmentId);
    EXPECT_EQ(60U, result.logDigestSegmentLen);
    {
        LogDigest ld(result.logDigestBuffer.get(), result.logDigestBytes);
        EXPECT_EQ(1, ld.getSegmentCount());
        EXPECT_EQ(0x3f17c2451f0cafUL, ld.getSegmentIds()[0]);
    }

    auto* info = backup->findSegmentInfo({99, 0}, 88);
    // Make 88 look like it was actually closed.
    info->rightmostWrittenOffset = ~0u;

    // add a newer Segment and check that we get its LogDigest instead.
    openSegment(ServerId(99, 0), 89);
    writeDigestedSegment(ServerId(99, 0), 89, { 0x5d8ec445d537e15UL });

    result = BackupClient::startReadingData(context, backupId, ServerId(99, 0),
                                            ProtoBuf::Tablets());
    EXPECT_EQ(LogDigest::getBytesFromCount(1),
        result.logDigestBytes);
    EXPECT_EQ(89U, result.logDigestSegmentId);
    EXPECT_EQ(60U, result.logDigestSegmentLen);
    {
        LogDigest ld(result.logDigestBuffer.get(), result.logDigestBytes);
        EXPECT_EQ(1, ld.getSegmentCount());
        EXPECT_EQ(0x5d8ec445d537e15UL, ld.getSegmentIds()[0]);
    }
}

TEST_F(BackupServiceTest, startReadingData_logDigest_latest) {
    openSegment(ServerId(99, 0), 88);
    writeDigestedSegment(ServerId(99, 0), 88, { 0x39e874a1e85fcUL });

    openSegment(ServerId(99, 0), 89);
    writeDigestedSegment(ServerId(99, 0), 89, { 0xbe5fbc1e62af6UL });

    // close the new one. we should get the old one now.
    closeSegment(ServerId(99, 0), 89);
    {
        StartReadingDataRpc::Result result =
            BackupClient::startReadingData(context, backupId, ServerId(99, 0),
                                           ProtoBuf::Tablets());
        EXPECT_EQ(88U, result.logDigestSegmentId);
        EXPECT_EQ(60U, result.logDigestSegmentLen);
        EXPECT_EQ(LogDigest::getBytesFromCount(1),
            result.logDigestBytes);
        LogDigest ld(result.logDigestBuffer.get(), result.logDigestBytes);
        EXPECT_EQ(1, ld.getSegmentCount());
        EXPECT_EQ(0x39e874a1e85fcUL, ld.getSegmentIds()[0]);
    }
}

TEST_F(BackupServiceTest, startReadingData_logDigest_none) {
    // closed segments don't count.
    openSegment(ServerId(99, 0), 88);
    writeDigestedSegment(ServerId(99, 0), 88, { 0xe966e17be4aUL });

    closeSegment(ServerId(99, 0), 88);
    {
        StartReadingDataRpc::Result result =
            BackupClient::startReadingData(context, backupId, ServerId(99, 0),
                                           ProtoBuf::Tablets());
        EXPECT_EQ(1U, result.segmentIdAndLength.size());
        EXPECT_EQ(0U, result.logDigestBytes);
        EXPECT_TRUE(NULL == result.logDigestBuffer);
    }
}

TEST_F(BackupServiceTest, startReadingData_atomic) {
    // Open segments being replicated atomically shouldn't be
    // part of recoveries.
    openSegment(ServerId(99, 0), 88);
    writeDigestedSegment(ServerId(99, 0), 88, { 0xe966e17be4aUL }, true);

    {
        StartReadingDataRpc::Result result =
            BackupClient::startReadingData(context, backupId, ServerId(99, 0),
                                           ProtoBuf::Tablets());
        BackupService::SegmentInfo &info =
            *backup->findSegmentInfo(ServerId(99, 0), 88);
        EXPECT_FALSE(info.satisfiesAtomicReplicationGuarantees());
        EXPECT_EQ(0U, result.segmentIdAndLength.size());
        EXPECT_EQ(0U, result.logDigestBytes);
        EXPECT_TRUE(NULL == result.logDigestBuffer);
    }

    // Once atomic replicas close they should instantly be part of
    // recoveries.
    closeSegment(ServerId(99, 0), 88);
    {
        StartReadingDataRpc::Result result =
            BackupClient::startReadingData(context, backupId, ServerId(99, 0),
                                           ProtoBuf::Tablets());
        BackupService::SegmentInfo &info =
            *backup->findSegmentInfo(ServerId(99, 0), 88);
        EXPECT_TRUE(info.satisfiesAtomicReplicationGuarantees());
        EXPECT_EQ(1U, result.segmentIdAndLength.size());
        EXPECT_EQ(0U, result.logDigestBytes);
        EXPECT_TRUE(NULL == result.logDigestBuffer);
    }
}

TEST_F(BackupServiceTest, writeSegment) {
    openSegment(ServerId(99, 0), 88);
    // test for idempotence
    for (int i = 0; i < 2; ++i) {
        writeString({99, 0}, 88, 10, "test");
        BackupService::SegmentInfo &info =
            *backup->findSegmentInfo(ServerId(99, 0), 88);
        EXPECT_TRUE(NULL != info.segment);
        EXPECT_STREQ("test", &info.segment[10]);
        EXPECT_EQ(1, BackupStorage::Handle::getAllocatedHandlesCount());
    }
}

TEST_F(BackupServiceTest, writeSegment_response) {
    uint64_t groupId = 100;
    const uint32_t numReplicas = 3;
    ServerId ids[numReplicas] = {ServerId(15), ServerId(16), ServerId(33)};
    BackupClient::assignGroup(context, backupId, groupId, numReplicas, ids);
    const vector<ServerId> group =
        openSegment(ServerId(99, 0), 88);
    EXPECT_EQ(3U, group.size());
    EXPECT_EQ(15U, group.at(0).getId());
    EXPECT_EQ(16U, group.at(1).getId());
    EXPECT_EQ(33U, group.at(2).getId());
    ServerId newIds[1] = {ServerId(99)};
    BackupClient::assignGroup(context, backupId, 0, 1, newIds);
    const vector<ServerId> newGroup =
        openSegment(ServerId(99, 0), 88);
    EXPECT_EQ(1U, newGroup.size());
    EXPECT_EQ(99U, newGroup.at(0).getId());
}

TEST_F(BackupServiceTest, writeSegment_segmentNotOpen) {
    EXPECT_THROW(
        writeString({99, 0}, 88, 10, "test"),
        BackupBadSegmentIdException);
}

TEST_F(BackupServiceTest, writeSegment_segmentClosed) {
    openSegment(ServerId(99, 0), 88);
    closeSegment(ServerId(99, 0), 88);
    EXPECT_THROW(
        writeString({99, 0}, 88, 10, "test"),
        BackupBadSegmentIdException);
    EXPECT_EQ(1, BackupStorage::Handle::getAllocatedHandlesCount());
}

TEST_F(BackupServiceTest, writeSegment_segmentClosedRedundantClosingWrite) {
    openSegment(ServerId(99, 0), 88);
    closeSegment(ServerId(99, 0), 88);
    writeString({99, 0}, 88, 10, "test", WireFormat::BackupWrite::CLOSE);
    EXPECT_EQ(1, BackupStorage::Handle::getAllocatedHandlesCount());
}

TEST_F(BackupServiceTest, writeSegment_badOffset) {
    openSegment(ServerId(99, 0), 88);
    EXPECT_THROW(
        writeString({99, 0}, 88, 500000, "test"),
        BackupSegmentOverflowException);
    EXPECT_EQ(1, BackupStorage::Handle::getAllocatedHandlesCount());
}

TEST_F(BackupServiceTest, writeSegment_badLength) {
    openSegment(ServerId(99, 0), 88);
    uint32_t length = config.segmentSize + 1;
    ASSERT_TRUE(scratchSegBufSize >= length);
    Segment segment(99lu, 88,
                    scratchSegBuf.get(), scratchSegBufSize);
    EXPECT_THROW(
        BackupClient::writeSegment(context, backupId, ServerId(99, 0),
                                   &segment, 0, length, {}),
        BackupSegmentOverflowException);
    EXPECT_EQ(1, BackupStorage::Handle::getAllocatedHandlesCount());
}

TEST_F(BackupServiceTest, writeSegment_badOffsetPlusLength) {
    openSegment(ServerId(99, 0), 88);
    uint32_t length = config.segmentSize;
    ASSERT_TRUE(scratchSegBufSize >= length);
    Segment segment(99lu, 88,
                    scratchSegBuf.get(), scratchSegBufSize);
    EXPECT_THROW(
        BackupClient::writeSegment(context, backupId, ServerId(99, 0),
                                   &segment, 1, length, {}),
        BackupSegmentOverflowException);
    EXPECT_EQ(1, BackupStorage::Handle::getAllocatedHandlesCount());
}

TEST_F(BackupServiceTest, writeSegment_closeSegment) {
    openSegment(ServerId(99, 0), 88);
    writeString({99, 0}, 88, 10, "test");
    // loop to test for idempotence
    for (int i = 0; i > 2; ++i) {
        closeSegment(ServerId(99, 0), 88);
        BackupService::SegmentInfo &info =
            *backup->findSegmentInfo(ServerId(99, 0), 88);
        char* storageAddress =
            static_cast<InMemoryStorage::Handle*>(info.storageHandle)->
                getAddress();
        {
            BackupService::SegmentInfo::Lock lock(info.mutex);
            while (info.segment)
                info.condition.wait(lock);
        }
        EXPECT_TRUE(NULL != storageAddress);
        EXPECT_EQ("test", &storageAddress[10]);
        EXPECT_TRUE(NULL == static_cast<void*>(info.segment));
        EXPECT_EQ(1, BackupStorage::Handle::getAllocatedHandlesCount());
    }
}

TEST_F(BackupServiceTest, writeSegment_closeSegmentSegmentNotOpen) {
    EXPECT_THROW(closeSegment(ServerId(99, 0), 88),
                            BackupBadSegmentIdException);
}

TEST_F(BackupServiceTest, writeSegment_openSegment) {
    // loop to test for idempotence
    for (int i = 0; i < 2; ++i) {
        openSegment(ServerId(99, 0), 88);
        BackupService::SegmentInfo &info =
            *backup->findSegmentInfo(ServerId(99, 0), 88);
        EXPECT_TRUE(NULL != info.segment);
        EXPECT_EQ(0, *info.segment);
        EXPECT_TRUE(info.primary);
        char* address =
            static_cast<InMemoryStorage::Handle*>(info.storageHandle)->
                getAddress();
        EXPECT_TRUE(NULL != address);
        EXPECT_EQ(1, BackupStorage::Handle::getAllocatedHandlesCount());
    }
}

TEST_F(BackupServiceTest, writeSegment_openSegmentSecondary) {
    openSegment(ServerId(99, 0), 88, false);
    BackupService::SegmentInfo &info =
        *backup->findSegmentInfo(ServerId(99, 0), 88);
    EXPECT_TRUE(!info.primary);
}

TEST_F(BackupServiceTest, writeSegment_openSegmentOutOfStorage) {
    openSegment(ServerId(99, 0), 85);
    openSegment(ServerId(99, 0), 86);
    openSegment(ServerId(99, 0), 87);
    openSegment(ServerId(99, 0), 88);
    openSegment(ServerId(99, 0), 89);
    EXPECT_THROW(
        openSegment(ServerId(99, 0), 90),
        BackupStorageException);
    EXPECT_EQ(5, BackupStorage::Handle::getAllocatedHandlesCount());
}

TEST_F(BackupServiceTest, writeSegment_atomic) {
    openSegment(ServerId(99, 0), 88, true, false);
    BackupService::SegmentInfo &info =
        *backup->findSegmentInfo(ServerId(99, 0), 88);
    EXPECT_FALSE(info.replicateAtomically);
    EXPECT_TRUE(info.satisfiesAtomicReplicationGuarantees());
    writeString({99, 0}, 88, 10, "test", WireFormat::BackupWrite::NONE, true);
    EXPECT_TRUE(info.replicateAtomically);
    EXPECT_FALSE(info.satisfiesAtomicReplicationGuarantees());
    writeString({99, 0}, 88, 15, "test", WireFormat::BackupWrite::CLOSE, true);
    EXPECT_TRUE(info.replicateAtomically);
    EXPECT_TRUE(info.satisfiesAtomicReplicationGuarantees());
    EXPECT_EQ(1, BackupStorage::Handle::getAllocatedHandlesCount());
}

TEST_F(BackupServiceTest, writeSegment_disallowOnReplicasFromStorage) {
    openSegment({99, 0}, 88);
    writeString({99, 0}, 88, 10, "test");
    BackupService::SegmentInfo &info = *backup->findSegmentInfo({99, 0}, 88);

    openSegment({99, 0}, 88);
    info.createdByCurrentProcess = false;

    EXPECT_THROW(openSegment({99, 0}, 88),
                 BackupOpenRejectedException);
    EXPECT_THROW(writeString({99, 0}, 88, 10, "test"),
                 BackupBadSegmentIdException);
}

TEST_F(BackupServiceTest, GarbageCollectDownServerTask) {
    openSegment({99, 0}, 88);
    openSegment({99, 0}, 89);
    openSegment({99, 1}, 88);

    EXPECT_TRUE(backup->findSegmentInfo({99, 0}, 88));
    EXPECT_TRUE(backup->findSegmentInfo({99, 0}, 89));
    EXPECT_TRUE(backup->findSegmentInfo({99, 1}, 88));

    typedef BackupService::GarbageCollectDownServerTask Task;
    std::unique_ptr<Task> task(new Task(*backup, {99, 0}));
    task->schedule();
    const_cast<ServerConfig&>(backup->config).backup.gc = true;

    backup->gcTaskQueue.performTask();
    EXPECT_FALSE(backup->findSegmentInfo({99, 0}, 88));
    EXPECT_TRUE(backup->findSegmentInfo({99, 0}, 89));
    EXPECT_TRUE(backup->findSegmentInfo({99, 1}, 88));

    backup->gcTaskQueue.performTask();
    EXPECT_FALSE(backup->findSegmentInfo({99, 0}, 88));
    EXPECT_FALSE(backup->findSegmentInfo({99, 0}, 89));
    EXPECT_TRUE(backup->findSegmentInfo({99, 1}, 88));

    backup->gcTaskQueue.performTask();
    EXPECT_FALSE(backup->findSegmentInfo({99, 0}, 88));
    EXPECT_FALSE(backup->findSegmentInfo({99, 0}, 89));
    EXPECT_TRUE(backup->findSegmentInfo({99, 1}, 88));

    task.release();
}

namespace {
class GcMockMasterService : public Service {
    void dispatch(WireFormat::Opcode opcode, Rpc& rpc) {
        const WireFormat::RequestCommon* hdr =
            rpc.requestPayload.getStart<WireFormat::RequestCommon>();
        switch (hdr->service) {
        case WireFormat::MEMBERSHIP_SERVICE:
            switch (opcode) {
            case WireFormat::Opcode::GET_SERVER_ID:
            {
                auto* resp = new(&rpc.replyPayload, APPEND)
                    WireFormat::GetServerId::Response();
                resp->serverId = ServerId(13, 0).getId();
                resp->common.status = STATUS_OK;
                break;
            }
            default:
                FAIL();
                break;
            }
            break;
        case WireFormat::MASTER_SERVICE:
            switch (hdr->opcode) {
            case WireFormat::Opcode::IS_REPLICA_NEEDED:
            {
                const WireFormat::IsReplicaNeeded::Request* req =
                    rpc.requestPayload.getStart<
                    WireFormat::IsReplicaNeeded::Request>();
                auto* resp =
                    new(&rpc.replyPayload, APPEND)
                        WireFormat::IsReplicaNeeded::Response();
                resp->needed = req->segmentId % 2;
                resp->common.status = STATUS_OK;
                break;
            }
            default:
                FAIL();
                break;
            }
            break;
        default:
            FAIL();
            break;
        }
    }
};
};

TEST_F(BackupServiceTest, GarbageCollectReplicaFoundOnStorageTask) {
    GcMockMasterService master;
    cluster->transport.addService(master, "mock:host=m",
                                  WireFormat::MEMBERSHIP_SERVICE);
    cluster->transport.addService(master, "mock:host=m",
                                  WireFormat::MASTER_SERVICE);
    backup->context.serverList->add({13, 0}, "mock:host=m", {}, 100);
    context.serverList->add({13, 0}, "mock:host=m", {}, 100);

    openSegment({13, 0}, 10);
    closeSegment({13, 0}, 10);
    backup->findSegmentInfo({13, 0}, 10)->createdByCurrentProcess = false;
    openSegment({13, 0}, 11);
    closeSegment({13, 0}, 11);
    backup->findSegmentInfo({13, 0}, 11)->createdByCurrentProcess = false;

    typedef BackupService::GarbageCollectReplicaFoundOnStorageTask Task;
    std::unique_ptr<Task> task(new Task(*backup, {13, 0}, 10));
    task->schedule();
    const_cast<ServerConfig&>(backup->config).backup.gc = true;

    EXPECT_FALSE(task->rpc);
    backup->gcTaskQueue.performTask(); // send rpc
    ASSERT_TRUE(task->rpc);

    TestLog::Enable _;
    backup->gcTaskQueue.performTask(); // get response - false for 10
    EXPECT_FALSE(task->rpc);
    EXPECT_TRUE(StringUtil::contains(TestLog::get(),
        "performTask: Server has recovered from lost replica; "
        "freeing replica for <13,10>"));
    EXPECT_EQ(0lu, backup->gcTaskQueue.outstandingTasks());
    EXPECT_FALSE(backup->findSegmentInfo({13, 0}, 10));
    EXPECT_TRUE(backup->findSegmentInfo({13, 0}, 11));
    task.release();

    task.reset(new Task(*backup, {13, 0}, 11));
    task->schedule();
    EXPECT_FALSE(task->rpc);
    backup->gcTaskQueue.performTask(); // send rpc
    ASSERT_TRUE(task->rpc);

    TestLog::reset();
    backup->gcTaskQueue.performTask(); // get response - true for 11
    EXPECT_TRUE(StringUtil::contains(TestLog::get(),
        "performTask: Server has not recovered from lost replica; "
        "retaining replica for <13,11>; "
        "will probe replica status again later"));
    EXPECT_EQ(1lu, backup->gcTaskQueue.outstandingTasks());

    backup->context.serverList->remove({13, 0});

    TestLog::reset();
    EXPECT_FALSE(task->rpc);
    backup->gcTaskQueue.performTask(); // send rpc
    EXPECT_TRUE(task->rpc);
    backup->gcTaskQueue.performTask(); // get response - server doesn't exist
    EXPECT_TRUE(StringUtil::contains(TestLog::get(),
        "performTask: Server 13 marked down; cluster has recovered from its "
            "failure | "
        "performTask: Server has recovered from lost replica; "
            "freeing replica for <13,11>"));
    EXPECT_EQ(0lu, backup->gcTaskQueue.outstandingTasks());
    task.release();
}

TEST_F(BackupServiceTest, GarbageCollectReplicaFoundOnStorageTask_freedFirst) {
    typedef BackupService::GarbageCollectReplicaFoundOnStorageTask Task;
    std::unique_ptr<Task> task(new Task(*backup, {99, 0}, 88));
    task->schedule();
    const_cast<ServerConfig&>(backup->config).backup.gc = true;

    TestLog::Enable _;
    backup->gcTaskQueue.performTask();
    EXPECT_EQ("", TestLog::get());

    task.release();
}

TEST_F(BackupServiceTest, trackerChangesEnqueued) {
    backup->testingDoNotStartGcThread = true;
    backup->gcTracker.enqueueChange({{99, 0}, "", {}, 0, ServerStatus::UP},
                                    SERVER_ADDED);
    backup->trackerChangesEnqueued();
    EXPECT_EQ(0lu, backup->gcTaskQueue.outstandingTasks());

    backup->gcTracker.enqueueChange({{99, 0}, "", {}, 0, ServerStatus::CRASHED},
                                    SERVER_CRASHED);
    backup->trackerChangesEnqueued();
    EXPECT_EQ(0lu, backup->gcTaskQueue.outstandingTasks());

    backup->gcTracker.enqueueChange({{99, 0}, "", {}, 0, ServerStatus::DOWN},
                                    SERVER_REMOVED);
    backup->gcTracker.enqueueChange({{98, 0}, "", {}, 0, ServerStatus::UP},
                                    SERVER_ADDED);
    backup->gcTracker.enqueueChange({{98, 0}, "", {}, 0, ServerStatus::DOWN},
                                    SERVER_REMOVED);
    backup->trackerChangesEnqueued();
    EXPECT_EQ(2lu, backup->gcTaskQueue.outstandingTasks());
    backup->gcTaskQueue.performTask();
    backup->gcTaskQueue.performTask();
    EXPECT_EQ(0lu, backup->gcTaskQueue.outstandingTasks());
}

class SegmentInfoTest : public ::testing::Test {
  public:
    typedef BackupService::SegmentInfo SegmentInfo;
    typedef BackupStorage::Handle Handle;
    SegmentInfoTest()
        : segmentSize(64 * 1024)
        , pool{segmentSize}
        , storage{segmentSize, 2}
        , ioScheduler()
        , ioThread(std::ref(ioScheduler))
        , info{storage, pool, ioScheduler,
            ServerId(99, 0), 88, segmentSize, true}
        , scratchSegBuf(Memory::unique_ptr_free(
                            Memory::xmemalign(HERE,
                                              segmentSize,
                                              segmentSize),
                          std::free))
    {
        memset(scratchSegBuf.get(), 0, segmentSize);
    }

    ~SegmentInfoTest()
    {
        ioScheduler.shutdown(ioThread);
    }

    uint32_t segmentSize;
    BackupService::ThreadSafePool pool;
    InMemoryStorage storage;
    BackupService::IoScheduler ioScheduler;
    std::thread ioThread;
    SegmentInfo info;
    Memory::unique_ptr_free scratchSegBuf;
};

TEST_F(SegmentInfoTest, destructor) {
    TestLog::Enable _;
    {
        // Normal replica.
        SegmentInfo info{storage, pool, ioScheduler,
            ServerId(99, 0), 88, segmentSize, true};
        info.open();
        EXPECT_EQ(1, BackupStorage::Handle::getAllocatedHandlesCount());
    }
    EXPECT_EQ("~SegmentInfo: Backup shutting down with open segment <99,88>, "
              "closing out to storage", TestLog::get());
    TestLog::reset();
    {
        // Still open atomic replica.  Shouldn't get persisted.
        SegmentInfo info2{storage, pool, ioScheduler,
            ServerId(99, 0), 89, segmentSize, true};
        info2.open();
        Buffer src;
        info2.write(src, 0, 0, 0, NULL, true);
        EXPECT_EQ(1, BackupStorage::Handle::getAllocatedHandlesCount());
    }
    EXPECT_EQ("~SegmentInfo: Backup shutting down with open segment <99,89>, "
              "which was open for atomic replication; discarding since the "
              "replica was incomplete",
              TestLog::get());
    EXPECT_EQ(0, BackupStorage::Handle::getAllocatedHandlesCount());
}

TEST_F(SegmentInfoTest, destructorLoading) {
    {
        SegmentInfo info{storage, pool, ioScheduler,
            ServerId(99, 0), 88, segmentSize, true};
        info.open();
        EXPECT_EQ(1, BackupStorage::Handle::getAllocatedHandlesCount());
        info.close();
        info.startLoading();
    }
    EXPECT_EQ(0, BackupStorage::Handle::getAllocatedHandlesCount());
}

void
appendTablet(ProtoBuf::Tablets& tablets,
             uint64_t partitionId,
             uint64_t tableId,
             uint64_t start, uint64_t end,
             uint64_t ctimeHeadSegmentId, uint32_t ctimeHeadSegmentOffset)
{
    ProtoBuf::Tablets::Tablet& tablet(*tablets.add_tablet());
    tablet.set_table_id(tableId);
    tablet.set_start_key_hash(start);
    tablet.set_end_key_hash(end);
    tablet.set_state(ProtoBuf::Tablets::Tablet::RECOVERING);
    tablet.set_user_data(partitionId);
    tablet.set_ctime_log_head_id(ctimeHeadSegmentId);
    tablet.set_ctime_log_head_offset(ctimeHeadSegmentOffset);
}

void
createTabletList(ProtoBuf::Tablets& tablets)
{
    appendTablet(tablets, 0, 123,
        Key::getHash(0, "10", 2), Key::getHash(0, "10", 2), 0, 0);
    appendTablet(tablets, 1, 123,
        Key::getHash(0, "30", 2), Key::getHash(0, "30", 2), 0, 0);

    // tablet created when log head was > (0, 0)
    appendTablet(tablets, 0, 123,
        Key::getHash(0, "XX", 2), Key::getHash(0, "XX", 2), 12741, 57273);
}

TEST_F(SegmentInfoTest, appendRecoverySegment) {
    info.open();
    Segment segment(123, 88, scratchSegBuf.get(), segmentSize);

    SegmentHeader header = { 99, 88, segmentSize, Segment::INVALID_SEGMENT_ID };
    segment.append(LOG_ENTRY_TYPE_SEGHEADER, &header, sizeof(header));

    DECLARE_OBJECT(object, 2, 0);
    object->tableId = 123;
    object->keyLength = 2;
    object->version = 0;
    memcpy(object->getKeyLocation(), "10", 2);
    segment.append(LOG_ENTRY_TYPE_OBJ, object, object->objectLength(0));

    segment.close(true);
    Buffer src;
    auto committed = segment.getCommittedLength();
    segment.appendRangeToBuffer(src, 0, committed.first);
    info.write(src, 0, committed.first, 0, &committed.second, true);
    info.close();
    info.setRecovering();
    info.startLoading();

    ProtoBuf::Tablets partitions;
    createTabletList(partitions);
    info.buildRecoverySegments(partitions);

    Buffer buffer;
    Status status = info.appendRecoverySegment(0, buffer);
    ASSERT_EQ(STATUS_OK, status);
    SegmentIterator it(buffer.getRange(0, buffer.getTotalLength()),
                               buffer.getTotalLength());
    EXPECT_FALSE(it.isDone());
    EXPECT_EQ(LOG_ENTRY_TYPE_OBJ, it.getType());
    EXPECT_EQ(object->objectLength(0), it.getLength());

    it.next();
    EXPECT_TRUE(it.isDone());
}

TEST_F(SegmentInfoTest, appendRecoverySegmentSecondarySegment) {
    SegmentInfo info{storage, pool, ioScheduler,
        ServerId(99, 0), 88, segmentSize, false};
    info.open();
    Segment segment(123, 88, scratchSegBuf.get(), segmentSize);

    SegmentHeader header = { 99, 88, segmentSize, Segment::INVALID_SEGMENT_ID };
    segment.append(LOG_ENTRY_TYPE_SEGHEADER, &header, sizeof(header));

    DECLARE_OBJECT(object, 2, 0);
    object->tableId = 123;
    object->keyLength = 2;
    object->version = 0;
    memcpy(object->getKeyLocation(), "10", 2);
    segment.append(LOG_ENTRY_TYPE_OBJ, object, object->objectLength(0));

    segment.close(true);
    Buffer src;
    auto committed = segment.getCommittedLength();
    segment.appendRangeToBuffer(src, 0, committed.first);
    info.write(src, 0, committed.first, 0, &committed.second, true);
    info.close();

    ProtoBuf::Tablets partitions;
    createTabletList(partitions);
    info.setRecovering(partitions);

    Buffer buffer;
    while (true) {
        Status status = info.appendRecoverySegment(0, buffer);
        if (status == STATUS_RETRY) {
            buffer.reset();
            continue;
        }
        ASSERT_EQ(status, STATUS_OK);
        break;
    }
    buffer.reset();
    while (true) {
        Status status = info.appendRecoverySegment(0, buffer);
        if (status == STATUS_RETRY) {
            buffer.reset();
            continue;
        }
        ASSERT_EQ(status, STATUS_OK);
        break;
    }
    SegmentIterator it(buffer.getRange(0, buffer.getTotalLength()),
                               buffer.getTotalLength());
    EXPECT_FALSE(it.isDone());
    EXPECT_EQ(LOG_ENTRY_TYPE_OBJ, it.getType());
    EXPECT_EQ(object->objectLength(0), it.getLength());

    it.next();
    EXPECT_TRUE(it.isDone());
}

TEST_F(SegmentInfoTest, appendRecoverySegmentMalformedSegment) {
    TestLog::Enable _;
    info.open();
    memcpy(info.segment, "garbage", 7);
    info.setRecovering();
    info.startLoading();

    ProtoBuf::Tablets partitions;
    createTabletList(partitions);
    info.buildRecoverySegments(partitions);

    Buffer buffer;
    Status status;
    EXPECT_THROW(status = info.appendRecoverySegment(0, buffer),
                 SegmentRecoveryFailedException);
    EXPECT_EQ(STATUS_OK, status);
}

TEST_F(SegmentInfoTest, appendRecoverySegmentNotYetRecovered) {
    Buffer buffer;
    TestLog::Enable _;
    Status status;
    EXPECT_THROW(status = info.appendRecoverySegment(0, buffer),
                 BackupBadSegmentIdException);
    EXPECT_EQ("appendRecoverySegment: Asked for segment <99,88> which isn't "
              "recovering", TestLog::get());
}

TEST_F(SegmentInfoTest, appendRecoverySegmentPartitionOutOfBounds) {
    info.open();
    Segment segment(123, 88, scratchSegBuf.get(), segmentSize);
    segment.close(true);
    Buffer src;
    auto committed = segment.getCommittedLength();
    segment.appendRangeToBuffer(src, 0, committed.first);
    info.write(src, 0, committed.first, 0, &committed.second, true);
    info.close();
    info.setRecovering();
    info.startLoading();

    ProtoBuf::Tablets partitions;
    info.buildRecoverySegments(partitions);

    EXPECT_EQ(0u, info.recoverySegmentsLength);
    Buffer buffer;
    TestLog::Enable _;
    Status status;
    EXPECT_THROW(status = info.appendRecoverySegment(0, buffer),
                 BackupBadSegmentIdException);
    EXPECT_EQ(STATUS_OK, status);
    EXPECT_EQ("appendRecoverySegment: Asked for recovery segment 0 from "
              "segment <99,88> but there are only 0 partitions",
              TestLog::get());
}

class MockSegmentIterator : public SegmentIterator {
  public:
    MockSegmentIterator(LogEntryType type,
                        uint64_t headSegmentIdDuringCleaning,
                        Log::Position pos)
        : SegmentIterator(),
          type(type),
          header(),
          pos(pos)
    {
        header.headSegmentIdDuringCleaning = headSegmentIdDuringCleaning;
    }

    LogEntryType getType() const { return type; }
    const SegmentHeader& getHeader() const { return header; }
    Log::Position getLog::Position() const { return pos; }

  private:
    LogEntryType type;
    SegmentHeader header;
    Log::Position pos;
};

TEST_F(SegmentInfoTest, isEntryAlive) {
    ProtoBuf::Tablets partitions;
    createTabletList(partitions);

    // Tablet's creation time log position was (12741, 57273)
    const ProtoBuf::Tablets::Tablet& tablet(partitions.tablet(2));

    // Is a cleaner segment...
    {
        MockSegmentIterator it(LOG_ENTRY_TYPE_OBJ,
                               12742,
                               Log::Position());
        EXPECT_TRUE(isEntryAlive(it, tablet));
    }
    {
        MockSegmentIterator it(LOG_ENTRY_TYPE_OBJ,
                               12740,
                               Log::Position());
        EXPECT_FALSE(isEntryAlive(it, tablet));
    }
    {
        MockSegmentIterator it(LOG_ENTRY_TYPE_OBJ,
                               12741,
                               Log::Position());
        EXPECT_FALSE(isEntryAlive(it, tablet));
    }

    // Is not a cleaner segment...
    {
        MockSegmentIterator it(LOG_ENTRY_TYPE_OBJ,
                               Segment::INVALID_SEGMENT_ID,
                               Log::Position(12741, 57273));
        EXPECT_TRUE(isEntryAlive(it, tablet));
    }
    {
        MockSegmentIterator it(LOG_ENTRY_TYPE_OBJ,
                               Segment::INVALID_SEGMENT_ID,
                               Log::Position(12741, 57274));
        EXPECT_TRUE(isEntryAlive(it, tablet));
    }
    {
        MockSegmentIterator it(LOG_ENTRY_TYPE_OBJ,
                               Segment::INVALID_SEGMENT_ID,
                               Log::Position(12742, 57273));
        EXPECT_TRUE(isEntryAlive(it, tablet));
    }
    {
        MockSegmentIterator it(LOG_ENTRY_TYPE_OBJ,
                               Segment::INVALID_SEGMENT_ID,
                               Log::Position(12740, 57273));
        EXPECT_FALSE(isEntryAlive(it, tablet));
    }
    {
        MockSegmentIterator it(LOG_ENTRY_TYPE_OBJ,
                               Segment::INVALID_SEGMENT_ID,
                               Log::Position(12741, 57272));
        EXPECT_FALSE(isEntryAlive(it, tablet));
    }
}

TEST_F(SegmentInfoTest, whichPartition) {
    ProtoBuf::Tablets partitions;
    createTabletList(partitions);

    info.open();
    Segment segment(123, 88, info.segment, segmentSize);

    DECLARE_OBJECT(object, 2, 0);
    object->tableId = 123;
    object->keyLength = 2;
    object->version = 0;

    // Create some test objects with different keys and append to segment.
    memcpy(object->getKeyLocation(), "10", 2);
    segment.append(LOG_ENTRY_TYPE_OBJ, object, object->objectLength(0));
    memcpy(object->getKeyLocation(), "30", 2);
    segment.append(LOG_ENTRY_TYPE_OBJ, object, object->objectLength(0));
    memcpy(object->getKeyLocation(), "40", 2);
    segment.append(LOG_ENTRY_TYPE_OBJ, object, object->objectLength(0));
    memcpy(object->getKeyLocation(), "XX", 2);
    segment.append(LOG_ENTRY_TYPE_OBJ, object, object->objectLength(0));

    SegmentIterator it(&segment);

    it.next();
    auto r = whichPartition(it, partitions);
    EXPECT_TRUE(r);
    EXPECT_EQ(0u, *r);

    it.next();
    r = whichPartition(it, partitions);
    EXPECT_TRUE(r);
    EXPECT_EQ(1u, *r);

    it.next();
    TestLog::Enable _;
    r = whichPartition(it, partitions);
    EXPECT_FALSE(r);
    HashType keyHash = Key::getHash(0, "40", 2);
    EXPECT_EQ(format("whichPartition: Couldn't place object with "
              "<tableId, keyHash> of <123,%lu> into any "
              "of the given tablets for recovery; hopefully it belonged to "
              "a deleted tablet or lives in another log now", keyHash),
              TestLog::get());

    TestLog::reset();
    it.next();
    r = whichPartition(it, partitions);
    EXPECT_FALSE(r);

    keyHash = Key::getHash(0, "XX", 2);
    EXPECT_EQ(format("whichPartition: Skipping object with <tableId, keyHash> "
        "of <123,%lu> because it appears to have existed prior to this "
        "tablet's creation.", keyHash), TestLog::get());
}

TEST_F(SegmentInfoTest, buildRecoverySegment) {
    info.open();
    Segment segment(123, 88, scratchSegBuf.get(), segmentSize);

    SegmentHeader header = { 99, 88, segmentSize, Segment::INVALID_SEGMENT_ID };
    segment.append(LOG_ENTRY_TYPE_SEGHEADER, &header, sizeof(header));

    DECLARE_OBJECT(object, 2, 0);
    object->tableId = 123;
    object->keyLength = 2;
    object->version = 0;
    memcpy(object->getKeyLocation(), "10", 2);
    segment.append(LOG_ENTRY_TYPE_OBJ, object,
                   object->objectLength(0));

    segment.close(true);
    Buffer src;
    auto committed = segment.getCommittedLength();
    segment.appendRangeToBuffer(src, 0, committed.first);
    info.write(src, 0, committed.first, 0, &committed.second, true);
    info.close();
    info.setRecovering();
    info.startLoading();

    ProtoBuf::Tablets partitions;
    createTabletList(partitions);

    info.buildRecoverySegments(partitions);

    // Make sure subsequent calls have no effect.
    TestLog::Enable _;
    info.buildRecoverySegments(partitions);
    EXPECT_EQ("buildRecoverySegments: Recovery segments already built for "
              "<99,88>", TestLog::get());

    EXPECT_FALSE(info.recoveryException);
    EXPECT_EQ(2u, info.recoverySegmentsLength);
    ASSERT_TRUE(info.recoverySegments);
    EXPECT_EQ(object->objectLength(0) + sizeof(SegmentEntry),
              info.recoverySegments[0].getTotalLength());
    EXPECT_EQ(0u, info.recoverySegments[1].getTotalLength());
}

TEST_F(SegmentInfoTest, buildRecoverySegmentMalformedSegment) {
    TestLog::Enable _;
    info.open();
    memcpy(info.segment, "garbage", 7);
    info.setRecovering();
    info.startLoading();

    ProtoBuf::Tablets partitions;
    createTabletList(partitions);

    info.buildRecoverySegments(partitions);
    EXPECT_TRUE(info.recoveryException);
    EXPECT_FALSE(info.recoverySegments);
    EXPECT_EQ(0u, info.recoverySegmentsLength);
}

TEST_F(SegmentInfoTest, buildRecoverySegmentNoTablets) {
    info.open();
    Segment segment(123, 88, scratchSegBuf.get(), segmentSize);
    segment.close(true);
    Buffer src;
    auto committed = segment.getCommittedLength();
    segment.appendRangeToBuffer(src, 0, committed.first);
    info.write(src, 0, committed.first, 0, &committed.second, true);
    info.setRecovering();
    info.startLoading();
    info.buildRecoverySegments(ProtoBuf::Tablets());
    EXPECT_FALSE(info.recoveryException);
    EXPECT_EQ(0u, info.recoverySegmentsLength);
    ASSERT_TRUE(info.recoverySegments);
}

TEST_F(SegmentInfoTest, close) {
    info.open();
    EXPECT_EQ(SegmentInfo::OPEN, info.state);
    ASSERT_TRUE(pool.is_from(info.segment));
    // The F gets tacked on by close() from the header given during write().
    const char* magic = "kitties!F";
    uint32_t bytesToCopy = downCast<uint32_t>(strlen(magic)) - 1;
    Buffer src;
    Buffer::Chunk::appendToBuffer(&src, magic, bytesToCopy);
    SegmentFooterEntry footerEntry;
    info.write(src, 0, bytesToCopy, 0, &footerEntry, false);

    info.close();
    EXPECT_EQ(SegmentInfo::CLOSED, info.state);
    {
        // wait for the store op to complete
        SegmentInfo::Lock lock(info.mutex);
        info.waitForOngoingOps(lock);
    }
    EXPECT_FALSE(pool.is_from(info.segment));

    char seg[segmentSize];
    storage.getSegment(info.storageHandle, seg);
    EXPECT_STREQ(magic, seg);

    EXPECT_EQ(1, BackupStorage::Handle::getAllocatedHandlesCount());
}

TEST_F(SegmentInfoTest, closeWriteFooterEntry) {
    info.open();
    Buffer src;
    const char message[] = "this is a test";
    Buffer::Chunk::appendToBuffer(&src, message, arrayLength(message));
    SegmentFooterEntry footerEntry(0x1234abcdu);
    info.write(src, 10, 4, 1, &footerEntry, true);
    // Footer isn't there yet, stored off to the side.
    EXPECT_NE(0, memcmp(info.segment + info.footerOffset,
                        &footerEntry, sizeof(footerEntry)));
    info.close();
    // Footer plopped down correctly.
    EXPECT_EQ(0, memcmp(info.segment, "\0test", 5));
    EXPECT_EQ(0, memcmp(info.segment + info.footerOffset,
                        &footerEntry, sizeof(footerEntry)));
    // Ensure the segment-end-aligned footer is also written out.
    EXPECT_EQ(0, memcmp(info.segment + segmentSize - sizeof(footerEntry),
                        &footerEntry, sizeof(footerEntry)));
}

TEST_F(SegmentInfoTest, closeWhileNotOpen) {
    EXPECT_THROW(info.close(), BackupBadSegmentIdException);
}

TEST_F(SegmentInfoTest, free) {
    info.open();
    info.close();
    {
        // wait for the store op to complete
        SegmentInfo::Lock lock(info.mutex);
        info.waitForOngoingOps(lock);
    }
    EXPECT_FALSE(info.inMemory());
    EXPECT_EQ(1, BackupStorage::Handle::getAllocatedHandlesCount());
    info.free();
    EXPECT_FALSE(pool.is_from(info.segment));
    EXPECT_EQ(0, BackupStorage::Handle::getAllocatedHandlesCount());
    EXPECT_EQ(SegmentInfo::FREED, info.state);
}

TEST_F(SegmentInfoTest, freeRecoveringSecondary) {
    SegmentInfo info{storage, pool, ioScheduler,
        ServerId(99, 0), 88, segmentSize, false};
    info.open();
    info.close();
    info.setRecovering(ProtoBuf::Tablets());
    info.free();
    EXPECT_FALSE(pool.is_from(info.segment));
    EXPECT_EQ(0, BackupStorage::Handle::getAllocatedHandlesCount());
    EXPECT_EQ(SegmentInfo::FREED, info.state);
}

TEST_F(SegmentInfoTest, open) {
    info.open();
    ASSERT_NE(static_cast<char*>(NULL), info.segment);
    EXPECT_EQ('\0', info.segment[0]);
    EXPECT_NE(static_cast<Handle*>(NULL), info.storageHandle);
    EXPECT_EQ(SegmentInfo::OPEN, info.state);
}

TEST_F(SegmentInfoTest, openStorageAllocationFailure) {
    InMemoryStorage storage{segmentSize, 0};
    SegmentInfo info{storage, pool, ioScheduler,
        ServerId(99, 0), 88, segmentSize, true};
    EXPECT_THROW(info.open(), BackupStorageException);
    ASSERT_EQ(static_cast<char*>(NULL), info.segment);
    EXPECT_EQ(static_cast<Handle*>(NULL), info.storageHandle);
    EXPECT_EQ(SegmentInfo::UNINIT, info.state);
}

TEST_F(SegmentInfoTest, setRecoveringNoArgsWriteFooterEntry) {
    info.open();
    Buffer src;
    const char message[] = "this is a test";
    Buffer::Chunk::appendToBuffer(&src, message, arrayLength(message));
    SegmentFooterEntry footerEntry(0x1234abcdu);
    info.write(src, 10, 4, 1, &footerEntry, true);
    // Footer isn't there yet, stored off to the side.
    EXPECT_NE(0, memcmp(info.segment + info.footerOffset,
                        &footerEntry, sizeof(footerEntry)));

    EXPECT_FALSE(info.setRecovering());
    EXPECT_EQ(SegmentInfo::RECOVERING, info.state);
    // Footer plopped down correctly.
    EXPECT_EQ(0, memcmp(info.segment, "\0test", 5));
    EXPECT_EQ(0, memcmp(info.segment + info.footerOffset,
                        &footerEntry, sizeof(footerEntry)));
    // Ensure the segment-end-aligned footer is also written out.
    EXPECT_EQ(0, memcmp(info.segment + segmentSize - sizeof(footerEntry),
                        &footerEntry, sizeof(footerEntry)));
    EXPECT_TRUE(info.setRecovering());
}

TEST_F(SegmentInfoTest, setRecoveringArgsWriteFooterEntry) {
    SegmentInfo info{storage, pool, ioScheduler,
        ServerId(99, 0), 88, segmentSize, false};
    info.open();
    Buffer src;
    const char message[] = "this is a test";
    Buffer::Chunk::appendToBuffer(&src, message, arrayLength(message));
    SegmentFooterEntry footerEntry(0x1234abcdu);
    info.write(src, 10, 4, 1, &footerEntry, true);
    // Footer isn't there yet, stored off to the side.
    EXPECT_NE(0, memcmp(info.segment + info.footerOffset,
                        &footerEntry, sizeof(footerEntry)));

    ProtoBuf::Tablets tablets;
    EXPECT_FALSE(info.setRecovering(tablets));
    EXPECT_EQ(SegmentInfo::RECOVERING, info.state);
    // Footer plopped down correctly.
    EXPECT_EQ(0, memcmp(info.segment, "\0test", 5));
    EXPECT_EQ(0, memcmp(info.segment + info.footerOffset,
                        &footerEntry, sizeof(footerEntry)));
    // Ensure the segment-end-aligned footer is also written out.
    EXPECT_EQ(0, memcmp(info.segment + segmentSize - sizeof(footerEntry),
                        &footerEntry, sizeof(footerEntry)));
    ASSERT_TRUE(info.recoveryPartitions);
    EXPECT_EQ(0, info.recoveryPartitions->tablet_size());

    appendTablet(tablets, 0, 123,
        getKeyHash("9", 1), getKeyHash("9", 1), 0, 0);
    EXPECT_TRUE(info.setRecovering(tablets));
    ASSERT_TRUE(info.recoveryPartitions);
    EXPECT_EQ(1, info.recoveryPartitions->tablet_size());
}

TEST_F(SegmentInfoTest, startLoading) {
    info.open();
    info.close();
    info.startLoading();
    EXPECT_EQ(SegmentInfo::CLOSED, info.state);
}

<<<<<<< HEAD
#endif
=======
TEST_F(SegmentInfoTest, write) {
    info.open();
    Buffer src;
    const char message[] = "this is a test";
    Buffer::Chunk::appendToBuffer(&src, message, arrayLength(message));
    SegmentFooterEntry footerEntry(0x1234abcdu);
    info.write(src, 10, 4, 1, &footerEntry, true);
    EXPECT_EQ(0, memcmp(info.segment, "\0test", 5));
    EXPECT_EQ(5lu, info.footerOffset);
    // Footer isn't there yet, stored off to the side.
    EXPECT_NE(0, memcmp(info.segment + info.footerOffset,
                        &footerEntry, sizeof(footerEntry)));
}

TEST_F(SegmentInfoTest, writeNonMonotonicFooterOffset) {
    info.open();
    Buffer src;
    const char message[] = "this is a test";
    Buffer::Chunk::appendToBuffer(&src, message, arrayLength(message));
    SegmentFooterEntry footerEntry(0x1234abcdu);
    info.write(src, 10, 4, 0, &footerEntry, true);
    info.write(src, 10, 4, 0, &footerEntry, true);
    info.write(src, 10, 4, 1, &footerEntry, true);
    TestLog::Enable _;
    EXPECT_THROW(info.write(src, 10, 4, 0, &footerEntry, true),
                 BackupSegmentOverflowException);
    EXPECT_EQ(
        "write: Write to <99,88> included a footer which was requested "
        "to be written at offset 4 but a prior write placed a footer later "
        "in the segment at 5", TestLog::get());
}

TEST_F(SegmentInfoTest, writeInsufficientSpaceForFooters) {
    info.open();
    Buffer src;
    SegmentFooterEntry footerEntry(0x1234abcdu);
    uint32_t offset = downCast<uint32_t>(info.segmentSize -
                                         2 * sizeof(footerEntry));
    TestLog::Enable _;
    info.write(src, 0, 0, offset, &footerEntry, true);
    EXPECT_THROW(info.write(src, 0, 0, offset + 1, &footerEntry, true),
                 BackupSegmentOverflowException);
    EXPECT_EQ(
        "write: Write to <99,88> included a footer which was requested to be "
        "written at offset 65509 but there isn't enough room in the segment "
        "for the footer",
        TestLog::get());
}
>>>>>>> 727d6419

} // namespace RAMCloud<|MERGE_RESOLUTION|>--- conflicted
+++ resolved
@@ -19,19 +19,12 @@
 #include "BackupService.h"
 #include "Log.h"
 #include "MockCluster.h"
-<<<<<<< HEAD
 #include "SegmentIterator.h"
-#include "Rpc.h"
 #include "Server.h"
-#include "ShortMacros.h"
 #include "Key.h"
-=======
-#include "RecoverySegmentIterator.h"
 #include "Server.h"
 #include "ShortMacros.h"
 #include "StringUtil.h"
-#include "KeyHash.h"
->>>>>>> 727d6419
 
 namespace RAMCloud {
 /**
@@ -48,8 +41,6 @@
     mode_t oldUmask;
     ServerList serverList;
     ServerId backupId;
-    uint32_t scratchSegBufSize;
-    Memory::unique_ptr_free scratchSegBuf;
 
     BackupServiceTest()
         : context()
@@ -60,16 +51,8 @@
         , oldUmask(umask(0))
         , serverList(context)
         , backupId(5, 0)
-        , scratchSegBufSize(1024 * 1024)
-        , scratchSegBuf(Memory::unique_ptr_free(
-                            Memory::xmemalign(HERE,
-                                              scratchSegBufSize,
-                                              scratchSegBufSize),
-                            std::free))
     {
         Logger::get().setLogLevels(RAMCloud::SILENT_LOG_LEVEL);
-
-        memset(scratchSegBuf.get(), 0, scratchSegBufSize);
 
         cluster.construct(context);
         config.services = {WireFormat::BACKUP_SERVICE};
@@ -91,9 +74,8 @@
 
     void
     closeSegment(ServerId masterId, uint64_t segmentId) {
-        Segment segment(masterId.getId(), segmentId,
-                        scratchSegBuf.get(), scratchSegBufSize);
-        BackupClient::writeSegment(context, backupId, masterId,
+        Segment segment;
+        BackupClient::writeSegment(context, backupId, masterId, segmentId,
                                    &segment, 0, 0, {},
                                    WireFormat::BackupWrite::CLOSE, false);
     }
@@ -102,76 +84,81 @@
     openSegment(ServerId masterId, uint64_t segmentId, bool primary = true,
                 bool atomic = false)
     {
-        Segment segment(masterId.getId(), segmentId,
-                        scratchSegBuf.get(), scratchSegBufSize);
+        Segment segment;
         auto flags = primary ? WireFormat::BackupWrite::OPENPRIMARY
                              : WireFormat::BackupWrite::OPEN;
         return BackupClient::writeSegment(context, backupId, masterId,
-                                          &segment, 0, 0, {}, flags, atomic);
-    }
-
-    uint32_t
-    writeString(ServerId masterId, uint64_t segmentId,
-                uint32_t offset, const string& s,
-                WireFormat::BackupWrite::Flags flags =
-                    WireFormat::BackupWrite::NONE,
-                bool atomic = false)
-    {
-        Segment segment(masterId.getId(), segmentId,
-                        scratchSegBuf.get(), scratchSegBufSize);
-        char* buf = static_cast<char*>(scratchSegBuf.get());
-        memcpy(buf + offset, s.c_str(), s.length());
-        BackupClient::writeSegment(context, backupId, masterId, &segment,
-                                   offset, uint32_t(s.length()), {},
+                                          segmentId, &segment, 0, 0, {},
+                                          flags, atomic);
+    }
+
+    /**
+     * Write a raw string to the segment on backup (including the nul-
+     * terminator). The segment will not be properly formatted and so
+     * will not be recoverable.
+     */
+    void
+    writeRawString(ServerId masterId, uint64_t segmentId,
+                   uint32_t offset, const string& s,
+                   WireFormat::BackupWrite::Flags flags =
+                   WireFormat::BackupWrite::NONE,
+                   bool atomic = false)
+    {
+        Segment segment;
+        segment.copyIn(offset, s.c_str(), downCast<uint32_t>(s.length()));
+        BackupClient::writeSegment(context, backupId, masterId, segmentId,
+                                   &segment,
+                                   offset,
+                                   uint32_t(s.length() + 1), {},
                                    flags, atomic);
-        return uint32_t(s.length());
-    }
-
-    uint32_t
-    writeEntry(ServerId masterId, uint64_t segmentId, LogEntryType type,
-               uint32_t offset, const void *data, uint32_t bytes)
-    {
-<<<<<<< HEAD
-        Segment::EntryHeader entryHeader(type, bytes);
-        client->writeSegment(masterId, segmentId,
-                             offset, &entryHeader,
-                             sizeof32(entryHeader));
-        client->writeSegment(masterId, segmentId,
-                             offset + sizeof32(entryHeader),
-                             data, bytes);
-        return sizeof32(entryHeader) + bytes;
-=======
-        Segment segment(masterId.getId(), segmentId,
-                        scratchSegBuf.get(), scratchSegBufSize);
-        char* buf = static_cast<char*>(scratchSegBuf.get());
-        SegmentEntry entry(type, bytes);
-        memcpy(buf + offset, &entry, sizeof(entry));
-        memcpy(buf + offset + sizeof(entry), data, bytes);
-        BackupClient::writeSegment(context, backupId, masterId, &segment,
-                                   offset, uint32_t(sizeof(entry) + bytes),
-                                   {});
-        return uint32_t(sizeof(entry) + bytes);
->>>>>>> 727d6419
-    }
-
-    uint32_t
-    writeObject(ServerId masterId, uint64_t segmentId,
-                uint32_t offset, const char *data, uint32_t bytes,
-                uint64_t tableId, const char* stringKey, uint16_t stringKeyLength)
+    }
+
+    /**
+     * Helper method for the various other write* methods. Writes a typed
+     * method to the given segment and propagates it to the backup. The
+     * segment on backup will be properly formatted and will be recoverable.
+     */
+    void
+    appendEntry(Segment& segment, ServerId masterId, uint64_t segmentId,
+                LogEntryType type, const void *data, uint32_t bytes)
+    {
+        Segment::OpaqueFooterEntry footerEntry;
+        uint32_t before = segment.getAppendedLength(footerEntry);
+        segment.append(type, data, bytes);
+        uint32_t after = segment.getAppendedLength(footerEntry);
+
+        BackupClient::writeSegment(context, backupId, masterId, segmentId,
+                                   &segment,
+                                   before,
+                                   after - before, &footerEntry);
+    }
+
+    /**
+     * Append an object to the given segment and replicate. This will maintain
+     * proper formatting of the segment.
+     */
+    void
+    appendObject(Segment& segment, ServerId masterId, uint64_t segmentId,
+                 const char *data, uint32_t bytes, uint64_t tableId,
+                 const char* stringKey, uint16_t stringKeyLength)
     {
         Key key(tableId, stringKey, stringKeyLength);
         Object object(key, data, bytes, 0, 0);
         Buffer buffer;
         object.serializeToBuffer(buffer);
         const void* contiguous = buffer.getRange(0, buffer.getTotalLength());
-        return writeEntry(masterId, segmentId, LOG_ENTRY_TYPE_OBJ,
-                          offset, contiguous, buffer.getTotalLength());
-    }
-
-    uint32_t
-    writeTombstone(ServerId masterId, uint64_t segmentId,
-                   uint32_t offset, uint64_t tableId,
-                   const char* stringKey, uint16_t stringKeyLength)
+        appendEntry(segment, masterId, segmentId, LOG_ENTRY_TYPE_OBJ,
+                    contiguous, buffer.getTotalLength());
+    }
+
+    /**
+     * Append a tombstone to the given segment and replicate. This will maintain
+     * proper formatting of the segment.
+     */
+    void
+    appendTombstone(Segment& segment, ServerId masterId, uint64_t segmentId,
+                    uint64_t tableId, const char* stringKey,
+                    uint16_t stringKeyLength)
     {
         Key key(tableId, stringKey, stringKeyLength);
         Object object(key, NULL, 0, 0, 0);
@@ -179,43 +166,21 @@
         Buffer buffer;
         tombstone.serializeToBuffer(buffer);
         const void* contiguous = buffer.getRange(0, buffer.getTotalLength());
-        return writeEntry(masterId, segmentId, LOG_ENTRY_TYPE_OBJTOMB,
-                          offset, contiguous, buffer.getTotalLength());
-    }
-
-    uint32_t
-    writeHeader(ServerId masterId, uint64_t segmentId)
-    {
-        SegmentHeader header(*masterId, segmentId, config.segmentSize, Segment::INVALID_SEGMENT_ID);
-        return writeEntry(masterId, segmentId, LOG_ENTRY_TYPE_SEGHEADER, 0,
-                          &header, sizeof(header));
-    }
-
-    uint32_t
-    writeFooter(ServerId masterId, uint64_t segmentId, uint32_t offset)
-    {
-<<<<<<< HEAD
-        Crc32C checksum;
-        Segment::Footer footer(true, checksum);
-        return writeEntry(masterId, segmentId, LOG_ENTRY_TYPE_SEGFOOTER,
-                          offset, &footer, sizeof(footer));
-=======
-        Segment segment(masterId.getId(), segmentId,
-                        scratchSegBuf.get(), scratchSegBufSize);
-        SegmentFooterEntry footerEntry(0x1234abcdu);
-        BackupClient::writeSegment(context, backupId, masterId, &segment,
-                                   offset, 0, &footerEntry);
-        return offset + downCast<uint32_t>(sizeof(footerEntry));
->>>>>>> 727d6419
-    }
-
+        appendEntry(segment, masterId, segmentId, LOG_ENTRY_TYPE_OBJTOMB,
+                    contiguous, buffer.getTotalLength());
+    }
+
+    /**
+     * Append a header to the given segment and replicate. This will maintain
+     * proper formatting of the segment.
+     */
     void
-    writeFooterAtEnd(ServerId masterId, uint64_t segmentId)
-    {
-        const uint32_t offset = config.segmentSize -
-                                sizeof32(Segment::EntryHeader) -
-                                sizeof32(Segment::Footer);
-        assert(writeFooter(masterId, segmentId, offset) == config.segmentSize);
+    appendHeader(Segment& segment, ServerId masterId, uint64_t segmentId)
+    {
+        SegmentHeader header(*masterId, segmentId, config.segmentSize,
+                             Segment::INVALID_SEGMENT_ID);
+        appendEntry(segment, masterId, segmentId, LOG_ENTRY_TYPE_SEGHEADER,
+                    &header, sizeof(header));
     }
 
     void
@@ -276,39 +241,24 @@
         for (uint32_t i = 0; i < digestIds.size(); i++)
             src.addSegment(digestIds[i]);
 
-<<<<<<< HEAD
         Segment s;
         s.append(LOG_ENTRY_TYPE_LOGDIGEST, digestBuf, src.getBytes());
         
         Buffer buffer;
         s.appendToBuffer(buffer);
-=======
-        SegmentEntryHandle seh = s.append(LOG_ENTRY_TYPE_LOGDIGEST,
-            digestBuf, downCast<uint32_t>(sizeof(digestBuf)));
-        ASSERT_TRUE(seh);
-        auto committed = s.getCommittedLength();
+        Segment::OpaqueFooterEntry footerEntry;
+        uint32_t appendedBytes = s.getAppendedLength(footerEntry);
         BackupClient::writeSegment(context, backupId, masterId,
-                                   &s, 0, committed.first, &committed.second,
+                                   segmentId, &s, 0, appendedBytes,
+                                   &footerEntry,
                                    WireFormat::BackupWrite::NONE, atomic);
->>>>>>> 727d6419
-
-        client->writeSegment(masterId, segmentId, 0, buffer.getRange(0, buffer.getTotalLength()),
-            buffer.getTotalLength(), BackupWriteRpc::NONE, atomic);
     }
 
   private:
     DISALLOW_COPY_AND_ASSIGN(BackupServiceTest);
 };
 
-<<<<<<< HEAD
-namespace {
-bool storageFilter(string s) {
-    return s == "killAllStorage" || s == "restartFromStorage";
-}
-};
-#ifdef XXX 
-=======
->>>>>>> 727d6419
+
 struct TempCleanup {
     string path;
     explicit TempCleanup(string path) : path(path) {}
@@ -453,32 +403,27 @@
     ProtoBuf::Tablets tablets;
     createTabletList(tablets);
 
-    uint32_t offset = 0;
     openSegment(ServerId(99, 0), 88);
-    offset = writeHeader(ServerId(99, 0), 88);
+    Segment s;
+    appendHeader(s, ServerId(99, 0), 88);
     // Objects
     // Barely in tablet
-    offset +=
-        writeObject(ServerId(99, 0), 88, offset, "test1", 6, 123, "29", 2);
+    appendObject(s, ServerId(99, 0), 88, "test1", 6, 123, "29", 2);
     // Barely out of tablets
-    offset +=
-        writeObject(ServerId(99, 0), 88, offset, "test2", 6, 123, "30", 2);
+    appendObject(s, ServerId(99, 0), 88, "test2", 6, 123, "30", 2);
     // In on other table
-    offset +=
-        writeObject(ServerId(99, 0), 88, offset, "test3", 6, 124, "20", 2);
+    appendObject(s, ServerId(99, 0), 88, "test3", 6, 124, "20", 2);
     // Not in any table
-    offset +=
-        writeObject(ServerId(99, 0), 88, offset, "test4", 6, 125, "20", 2);
+    appendObject(s, ServerId(99, 0), 88, "test4", 6, 125, "20", 2);
     // Tombstones
     // Barely in tablet
-    offset += writeTombstone(ServerId(99, 0), 88, offset, 123, "29", 2);
+    appendTombstone(s, ServerId(99, 0), 88, 123, "29", 2);
     // Barely out of tablets
-    offset += writeTombstone(ServerId(99, 0), 88, offset, 123, "30", 2);
+    appendTombstone(s, ServerId(99, 0), 88, 123, "30", 2);
     // In on other table
-    offset += writeTombstone(ServerId(99, 0), 88, offset, 124, "20", 2);
+    appendTombstone(s, ServerId(99, 0), 88, 124, "20", 2);
     // Not in any table
-    offset += writeTombstone(ServerId(99, 0), 88, offset, 125, "20", 2);
-    offset += writeFooter(ServerId(99, 0), 88, offset);
+    appendTombstone(s, ServerId(99, 0), 88, 125, "20", 2);
     closeSegment(ServerId(99, 0), 88);
     BackupClient::startReadingData(context, backupId, ServerId(99, 0), tablets);
 
@@ -541,19 +486,16 @@
 }
 
 TEST_F(BackupServiceTest, getRecoveryData_moreThanOneSegmentStored) {
-    uint32_t offset = 0;
     openSegment(ServerId(99, 0), 87);
-    offset = writeHeader(ServerId(99, 0), 87);
-    offset +=
-        writeObject(ServerId(99, 0), 87, offset, "test1", 6, 123, "9", 1);
-    offset += writeFooter(ServerId(99, 0), 87, offset);
+    Segment seg87;
+    appendHeader(seg87, ServerId(99, 0), 87);
+    appendObject(seg87, ServerId(99, 0), 87, "test1", 6, 123, "9", 1);
     closeSegment(ServerId(99, 0), 87);
 
     openSegment(ServerId(99, 0), 88);
-    offset = writeHeader(ServerId(99, 0), 88);
-    offset +=
-        writeObject(ServerId(99, 0), 88, offset, "test2", 6, 123, "10", 2);
-    offset += writeFooter(ServerId(99, 0), 88, offset);
+    Segment seg88;
+    appendHeader(seg88, ServerId(99, 0), 88);
+    appendObject(seg88, ServerId(99, 0), 88, "test2", 6, 123, "10", 2);
     closeSegment(ServerId(99, 0), 88);
 
     ProtoBuf::Tablets tablets;
@@ -625,12 +567,10 @@
 }
 
 TEST_F(BackupServiceTest, getRecoveryData_notRecovered) {
-    uint32_t offset = 0;
     openSegment(ServerId(99, 0), 88);
-    offset += writeHeader(ServerId(99, 0), 88);
-    offset +=
-        writeObject(ServerId(99, 0), 88, offset, "test2", 6, 123, "10", 2);
-    offset += writeFooter(ServerId(99, 0), 88, offset);
+    Segment s;
+    appendHeader(s, ServerId(99, 0), 88);
+    appendObject(s, ServerId(99, 0), 88, "test2", 6, 123, "10", 2);
     Buffer response;
     EXPECT_THROW(
         BackupClient::getRecoveryData(context, backupId, ServerId(99, 0),
@@ -669,19 +609,16 @@
 
 TEST_F(BackupServiceTest, recoverySegmentBuilder) {
     Context context;
-    uint32_t offset = 0;
     openSegment(ServerId(99, 0), 87);
-    offset = writeHeader(ServerId(99, 0), 87);
-    offset +=
-        writeObject(ServerId(99, 0), 87, offset, "test1", 6, 123, "9", 1);
-    offset += writeFooter(ServerId(99, 0), 87, offset);
+    Segment seg87;
+    appendHeader(seg87, ServerId(99, 0), 87);
+    appendObject(seg87, ServerId(99, 0), 87, "test1", 6, 123, "9", 1);
     closeSegment(ServerId(99, 0), 87);
 
     openSegment(ServerId(99, 0), 88);
-    offset = writeHeader(ServerId(99, 0), 88);
-    offset +=
-        writeObject(ServerId(99, 0), 88, offset, "test2", 6, 123, "30", 2);
-    offset += writeFooter(ServerId(99, 0), 88, offset);
+    Segment seg88;
+    appendHeader(seg88, ServerId(99, 0), 88);
+    appendObject(seg88, ServerId(99, 0), 88, "test2", 6, 123, "30", 2);
     closeSegment(ServerId(99, 0), 88);
 
     vector<BackupService::SegmentInfo*> toBuild;
@@ -710,12 +647,8 @@
                             toBuild[0]->state);
     ASSERT_TRUE(toBuild[0]->recoverySegments);
     Buffer* buf = &toBuild[0]->recoverySegments[0];
-<<<<<<< HEAD
+    ASSERT_TRUE(buf);
     SegmentIterator it(buf->getRange(0, buf->getTotalLength()),
-=======
-    ASSERT_TRUE(buf);
-    RecoverySegmentIterator it(buf->getRange(0, buf->getTotalLength()),
->>>>>>> 727d6419
                                 buf->getTotalLength());
     EXPECT_FALSE(it.isDone());
     EXPECT_EQ(LOG_ENTRY_TYPE_OBJ, it.getType());
@@ -755,7 +688,7 @@
     return s == "restartFromStorage";
 }
 }
-
+#ifdef XXX 
 TEST_F(BackupServiceTest, restartFromStorage)
 {
     const char* path = "/tmp/ramcloud-backup-storage-test-delete-this";
@@ -903,11 +836,12 @@
     cluster.destroy();
     unlink(path);
 }
-
+#endif
 TEST_F(BackupServiceTest, startReadingData) {
     MockRandom _(1);
     openSegment(ServerId(99, 0), 88);
-    uint32_t offset = writeHeader(ServerId(99, 0), 88);
+    Segment s;
+    appendHeader(s, ServerId(99, 0), 88);
     openSegment(ServerId(99, 0), 89);
     openSegment(ServerId(99, 0), 98, false);
     openSegment(ServerId(99, 0), 99, false);
@@ -917,8 +851,9 @@
                                        ProtoBuf::Tablets());
     EXPECT_EQ(4u, result.segmentIdAndLength.size());
 
+    Segment::OpaqueFooterEntry unused;
     EXPECT_EQ(88U, result.segmentIdAndLength[0].first);
-    EXPECT_EQ(offset, result.segmentIdAndLength[0].second);
+    EXPECT_EQ(s.getAppendedLength(unused), result.segmentIdAndLength[0].second);
     {
         BackupService::SegmentInfo& info =
             *backup->findSegmentInfo(ServerId(99, 0), 88);
@@ -1097,7 +1032,7 @@
     openSegment(ServerId(99, 0), 88);
     // test for idempotence
     for (int i = 0; i < 2; ++i) {
-        writeString({99, 0}, 88, 10, "test");
+        writeRawString({99, 0}, 88, 10, "test");
         BackupService::SegmentInfo &info =
             *backup->findSegmentInfo(ServerId(99, 0), 88);
         EXPECT_TRUE(NULL != info.segment);
@@ -1127,7 +1062,7 @@
 
 TEST_F(BackupServiceTest, writeSegment_segmentNotOpen) {
     EXPECT_THROW(
-        writeString({99, 0}, 88, 10, "test"),
+        writeRawString({99, 0}, 88, 10, "test"),
         BackupBadSegmentIdException);
 }
 
@@ -1135,7 +1070,7 @@
     openSegment(ServerId(99, 0), 88);
     closeSegment(ServerId(99, 0), 88);
     EXPECT_THROW(
-        writeString({99, 0}, 88, 10, "test"),
+        writeRawString({99, 0}, 88, 10, "test"),
         BackupBadSegmentIdException);
     EXPECT_EQ(1, BackupStorage::Handle::getAllocatedHandlesCount());
 }
@@ -1143,14 +1078,14 @@
 TEST_F(BackupServiceTest, writeSegment_segmentClosedRedundantClosingWrite) {
     openSegment(ServerId(99, 0), 88);
     closeSegment(ServerId(99, 0), 88);
-    writeString({99, 0}, 88, 10, "test", WireFormat::BackupWrite::CLOSE);
+    writeRawString({99, 0}, 88, 10, "test", WireFormat::BackupWrite::CLOSE);
     EXPECT_EQ(1, BackupStorage::Handle::getAllocatedHandlesCount());
 }
 
 TEST_F(BackupServiceTest, writeSegment_badOffset) {
     openSegment(ServerId(99, 0), 88);
     EXPECT_THROW(
-        writeString({99, 0}, 88, 500000, "test"),
+        writeRawString({99, 0}, 88, 500000, "test"),
         BackupSegmentOverflowException);
     EXPECT_EQ(1, BackupStorage::Handle::getAllocatedHandlesCount());
 }
@@ -1158,12 +1093,11 @@
 TEST_F(BackupServiceTest, writeSegment_badLength) {
     openSegment(ServerId(99, 0), 88);
     uint32_t length = config.segmentSize + 1;
-    ASSERT_TRUE(scratchSegBufSize >= length);
-    Segment segment(99lu, 88,
-                    scratchSegBuf.get(), scratchSegBufSize);
+    ASSERT_TRUE(Segment::DEFAULT_SEGMENT_SIZE >= length);
+    Segment segment;
     EXPECT_THROW(
         BackupClient::writeSegment(context, backupId, ServerId(99, 0),
-                                   &segment, 0, length, {}),
+                                   88, &segment, 0, length, {}),
         BackupSegmentOverflowException);
     EXPECT_EQ(1, BackupStorage::Handle::getAllocatedHandlesCount());
 }
@@ -1171,19 +1105,18 @@
 TEST_F(BackupServiceTest, writeSegment_badOffsetPlusLength) {
     openSegment(ServerId(99, 0), 88);
     uint32_t length = config.segmentSize;
-    ASSERT_TRUE(scratchSegBufSize >= length);
-    Segment segment(99lu, 88,
-                    scratchSegBuf.get(), scratchSegBufSize);
+    ASSERT_TRUE(Segment::DEFAULT_SEGMENT_SIZE >= length);
+    Segment segment;
     EXPECT_THROW(
         BackupClient::writeSegment(context, backupId, ServerId(99, 0),
-                                   &segment, 1, length, {}),
+                                   88, &segment, 1, length, {}),
         BackupSegmentOverflowException);
     EXPECT_EQ(1, BackupStorage::Handle::getAllocatedHandlesCount());
 }
 
 TEST_F(BackupServiceTest, writeSegment_closeSegment) {
     openSegment(ServerId(99, 0), 88);
-    writeString({99, 0}, 88, 10, "test");
+    writeRawString({99, 0}, 88, 10, "test");
     // loop to test for idempotence
     for (int i = 0; i > 2; ++i) {
         closeSegment(ServerId(99, 0), 88);
@@ -1251,10 +1184,10 @@
         *backup->findSegmentInfo(ServerId(99, 0), 88);
     EXPECT_FALSE(info.replicateAtomically);
     EXPECT_TRUE(info.satisfiesAtomicReplicationGuarantees());
-    writeString({99, 0}, 88, 10, "test", WireFormat::BackupWrite::NONE, true);
+    writeRawString({99, 0}, 88, 10, "test", WireFormat::BackupWrite::NONE, true);
     EXPECT_TRUE(info.replicateAtomically);
     EXPECT_FALSE(info.satisfiesAtomicReplicationGuarantees());
-    writeString({99, 0}, 88, 15, "test", WireFormat::BackupWrite::CLOSE, true);
+    writeRawString({99, 0}, 88, 15, "test", WireFormat::BackupWrite::CLOSE, true);
     EXPECT_TRUE(info.replicateAtomically);
     EXPECT_TRUE(info.satisfiesAtomicReplicationGuarantees());
     EXPECT_EQ(1, BackupStorage::Handle::getAllocatedHandlesCount());
@@ -1262,7 +1195,7 @@
 
 TEST_F(BackupServiceTest, writeSegment_disallowOnReplicasFromStorage) {
     openSegment({99, 0}, 88);
-    writeString({99, 0}, 88, 10, "test");
+    writeRawString({99, 0}, 88, 10, "test");
     BackupService::SegmentInfo &info = *backup->findSegmentInfo({99, 0}, 88);
 
     openSegment({99, 0}, 88);
@@ -1270,7 +1203,7 @@
 
     EXPECT_THROW(openSegment({99, 0}, 88),
                  BackupOpenRejectedException);
-    EXPECT_THROW(writeString({99, 0}, 88, 10, "test"),
+    EXPECT_THROW(writeRawString({99, 0}, 88, 10, "test"),
                  BackupBadSegmentIdException);
 }
 
@@ -1470,18 +1403,27 @@
         , ioThread(std::ref(ioScheduler))
         , info{storage, pool, ioScheduler,
             ServerId(99, 0), 88, segmentSize, true}
-        , scratchSegBuf(Memory::unique_ptr_free(
-                            Memory::xmemalign(HERE,
-                                              segmentSize,
-                                              segmentSize),
-                          std::free))
-    {
-        memset(scratchSegBuf.get(), 0, segmentSize);
+    {
     }
 
     ~SegmentInfoTest()
     {
         ioScheduler.shutdown(ioThread);
+    }
+
+    /**
+     * Helper that simply creates and appends an object to the given segment.
+     */
+    void
+    appendObjectNoReplication(Segment& segment, const char* data,
+                              uint32_t bytes, uint64_t tableId,
+                              const char* stringKey, uint16_t stringKeyLength)
+    {
+        Key key(tableId, stringKey, stringKeyLength);
+        Object object(key, data, bytes, 0, 0);
+        Buffer buffer;
+        object.serializeToBuffer(buffer);
+        segment.append(LOG_ENTRY_TYPE_OBJ, buffer);
     }
 
     uint32_t segmentSize;
@@ -1490,7 +1432,6 @@
     BackupService::IoScheduler ioScheduler;
     std::thread ioThread;
     SegmentInfo info;
-    Memory::unique_ptr_free scratchSegBuf;
 };
 
 TEST_F(SegmentInfoTest, destructor) {
@@ -1565,23 +1506,19 @@
 
 TEST_F(SegmentInfoTest, appendRecoverySegment) {
     info.open();
-    Segment segment(123, 88, scratchSegBuf.get(), segmentSize);
+    Segment segment;
 
     SegmentHeader header = { 99, 88, segmentSize, Segment::INVALID_SEGMENT_ID };
     segment.append(LOG_ENTRY_TYPE_SEGHEADER, &header, sizeof(header));
 
-    DECLARE_OBJECT(object, 2, 0);
-    object->tableId = 123;
-    object->keyLength = 2;
-    object->version = 0;
-    memcpy(object->getKeyLocation(), "10", 2);
-    segment.append(LOG_ENTRY_TYPE_OBJ, object, object->objectLength(0));
-
-    segment.close(true);
+    appendObjectNoReplication(segment, NULL, 0, 123, "10", 2);
+
+    segment.close();
     Buffer src;
-    auto committed = segment.getCommittedLength();
-    segment.appendRangeToBuffer(src, 0, committed.first);
-    info.write(src, 0, committed.first, 0, &committed.second, true);
+    Segment::OpaqueFooterEntry footerEntry;
+    uint32_t appendedBytes = segment.getAppendedLength(footerEntry);
+    segment.appendToBuffer(src, 0, appendedBytes);
+    info.write(src, 0, appendedBytes, 0, &footerEntry, true);
     info.close();
     info.setRecovering();
     info.startLoading();
@@ -1597,7 +1534,7 @@
                                buffer.getTotalLength());
     EXPECT_FALSE(it.isDone());
     EXPECT_EQ(LOG_ENTRY_TYPE_OBJ, it.getType());
-    EXPECT_EQ(object->objectLength(0), it.getLength());
+    EXPECT_EQ(0U, it.getLength());
 
     it.next();
     EXPECT_TRUE(it.isDone());
@@ -1607,23 +1544,19 @@
     SegmentInfo info{storage, pool, ioScheduler,
         ServerId(99, 0), 88, segmentSize, false};
     info.open();
-    Segment segment(123, 88, scratchSegBuf.get(), segmentSize);
+    Segment segment;
 
     SegmentHeader header = { 99, 88, segmentSize, Segment::INVALID_SEGMENT_ID };
     segment.append(LOG_ENTRY_TYPE_SEGHEADER, &header, sizeof(header));
 
-    DECLARE_OBJECT(object, 2, 0);
-    object->tableId = 123;
-    object->keyLength = 2;
-    object->version = 0;
-    memcpy(object->getKeyLocation(), "10", 2);
-    segment.append(LOG_ENTRY_TYPE_OBJ, object, object->objectLength(0));
-
-    segment.close(true);
+    appendObjectNoReplication(segment, NULL, 0, 123, "10", 2);
+
+    segment.close();
     Buffer src;
-    auto committed = segment.getCommittedLength();
-    segment.appendRangeToBuffer(src, 0, committed.first);
-    info.write(src, 0, committed.first, 0, &committed.second, true);
+    Segment::OpaqueFooterEntry footerEntry;
+    uint32_t appendedBytes = segment.getAppendedLength(footerEntry);
+    segment.appendToBuffer(src, 0, appendedBytes);
+    info.write(src, 0, appendedBytes, 0, &footerEntry, true);
     info.close();
 
     ProtoBuf::Tablets partitions;
@@ -1654,7 +1587,7 @@
                                buffer.getTotalLength());
     EXPECT_FALSE(it.isDone());
     EXPECT_EQ(LOG_ENTRY_TYPE_OBJ, it.getType());
-    EXPECT_EQ(object->objectLength(0), it.getLength());
+    EXPECT_EQ(0U, it.getLength());
 
     it.next();
     EXPECT_TRUE(it.isDone());
@@ -1690,12 +1623,13 @@
 
 TEST_F(SegmentInfoTest, appendRecoverySegmentPartitionOutOfBounds) {
     info.open();
-    Segment segment(123, 88, scratchSegBuf.get(), segmentSize);
-    segment.close(true);
+    Segment segment;
+    segment.close();
     Buffer src;
-    auto committed = segment.getCommittedLength();
-    segment.appendRangeToBuffer(src, 0, committed.first);
-    info.write(src, 0, committed.first, 0, &committed.second, true);
+    Segment::OpaqueFooterEntry footerEntry;
+    uint32_t appendedBytes = segment.getAppendedLength(footerEntry);
+    segment.appendToBuffer(src, 0, appendedBytes);
+    info.write(src, 0, appendedBytes, 0, &footerEntry, true);
     info.close();
     info.setRecovering();
     info.startLoading();
@@ -1715,26 +1649,22 @@
               TestLog::get());
 }
 
+#ifdef XXX
 class MockSegmentIterator : public SegmentIterator {
   public:
-    MockSegmentIterator(LogEntryType type,
-                        uint64_t headSegmentIdDuringCleaning,
-                        Log::Position pos)
+    MockSegmentIterator(LogEntryType type, Log::Position pos)
         : SegmentIterator(),
           type(type),
           header(),
           pos(pos)
     {
-        header.headSegmentIdDuringCleaning = headSegmentIdDuringCleaning;
     }
 
     LogEntryType getType() const { return type; }
-    const SegmentHeader& getHeader() const { return header; }
-    Log::Position getLog::Position() const { return pos; }
+    Log::Position getLogPosition() const { return pos; }
 
   private:
     LogEntryType type;
-    SegmentHeader header;
     Log::Position pos;
 };
 
@@ -1803,24 +1733,15 @@
     createTabletList(partitions);
 
     info.open();
-    Segment segment(123, 88, info.segment, segmentSize);
-
-    DECLARE_OBJECT(object, 2, 0);
-    object->tableId = 123;
-    object->keyLength = 2;
-    object->version = 0;
+    Segment segment;
 
     // Create some test objects with different keys and append to segment.
-    memcpy(object->getKeyLocation(), "10", 2);
-    segment.append(LOG_ENTRY_TYPE_OBJ, object, object->objectLength(0));
-    memcpy(object->getKeyLocation(), "30", 2);
-    segment.append(LOG_ENTRY_TYPE_OBJ, object, object->objectLength(0));
-    memcpy(object->getKeyLocation(), "40", 2);
-    segment.append(LOG_ENTRY_TYPE_OBJ, object, object->objectLength(0));
-    memcpy(object->getKeyLocation(), "XX", 2);
-    segment.append(LOG_ENTRY_TYPE_OBJ, object, object->objectLength(0));
-
-    SegmentIterator it(&segment);
+    appendObjectNoReplication(segment, NULL, 0, 123, "10", 2);
+    appendObjectNoReplication(segment, NULL, 0, 123, "30", 2);
+    appendObjectNoReplication(segment, NULL, 0, 123, "40", 2);
+    appendObjectNoReplication(segment, NULL, 0, 123, "XX", 2);
+
+    SegmentIterator it(segment);
 
     it.next();
     auto r = whichPartition(it, partitions);
@@ -1856,24 +1777,19 @@
 
 TEST_F(SegmentInfoTest, buildRecoverySegment) {
     info.open();
-    Segment segment(123, 88, scratchSegBuf.get(), segmentSize);
+    Segment segment;
 
     SegmentHeader header = { 99, 88, segmentSize, Segment::INVALID_SEGMENT_ID };
     segment.append(LOG_ENTRY_TYPE_SEGHEADER, &header, sizeof(header));
 
-    DECLARE_OBJECT(object, 2, 0);
-    object->tableId = 123;
-    object->keyLength = 2;
-    object->version = 0;
-    memcpy(object->getKeyLocation(), "10", 2);
-    segment.append(LOG_ENTRY_TYPE_OBJ, object,
-                   object->objectLength(0));
-
-    segment.close(true);
+    appendObjectNoReplication(segment, NULL, 0, 123, "XX", 2);
+
+    segment.close();
     Buffer src;
-    auto committed = segment.getCommittedLength();
-    segment.appendRangeToBuffer(src, 0, committed.first);
-    info.write(src, 0, committed.first, 0, &committed.second, true);
+    Segment::OpaqueFooterEntry footerEntry;
+    uint32_t appendedBytes = segment.getAppendedLength(footerEntry);
+    segment.appendToBuffer(src, 0, appendedBytes);
+    info.write(src, 0, appendedBytes, 0, &footerEntry, true);
     info.close();
     info.setRecovering();
     info.startLoading();
@@ -1892,8 +1808,7 @@
     EXPECT_FALSE(info.recoveryException);
     EXPECT_EQ(2u, info.recoverySegmentsLength);
     ASSERT_TRUE(info.recoverySegments);
-    EXPECT_EQ(object->objectLength(0) + sizeof(SegmentEntry),
-              info.recoverySegments[0].getTotalLength());
+    EXPECT_EQ(0U, info.recoverySegments[0].getTotalLength());
     EXPECT_EQ(0u, info.recoverySegments[1].getTotalLength());
 }
 
@@ -1915,12 +1830,13 @@
 
 TEST_F(SegmentInfoTest, buildRecoverySegmentNoTablets) {
     info.open();
-    Segment segment(123, 88, scratchSegBuf.get(), segmentSize);
-    segment.close(true);
+    Segment segment;
+    segment.close();
     Buffer src;
-    auto committed = segment.getCommittedLength();
-    segment.appendRangeToBuffer(src, 0, committed.first);
-    info.write(src, 0, committed.first, 0, &committed.second, true);
+    Segment::OpaqueFooterEntry footerEntry;
+    uint32_t appendedBytes = segment.getAppendedLength(footerEntry);
+    segment.appendToBuffer(src, 0, appendedBytes);
+    info.write(src, 0, appendedBytes, 0, &footerEntry, true);
     info.setRecovering();
     info.startLoading();
     info.buildRecoverySegments(ProtoBuf::Tablets());
@@ -2090,9 +2006,6 @@
     EXPECT_EQ(SegmentInfo::CLOSED, info.state);
 }
 
-<<<<<<< HEAD
-#endif
-=======
 TEST_F(SegmentInfoTest, write) {
     info.open();
     Buffer src;
@@ -2129,8 +2042,7 @@
     info.open();
     Buffer src;
     SegmentFooterEntry footerEntry(0x1234abcdu);
-    uint32_t offset = downCast<uint32_t>(info.segmentSize -
-                                         2 * sizeof(footerEntry));
+    uint32_t offset = info.segmentSize - (2 * sizeof32(footerEntry));
     TestLog::Enable _;
     info.write(src, 0, 0, offset, &footerEntry, true);
     EXPECT_THROW(info.write(src, 0, 0, offset + 1, &footerEntry, true),
@@ -2141,6 +2053,6 @@
         "for the footer",
         TestLog::get());
 }
->>>>>>> 727d6419
+#endif
 
 } // namespace RAMCloud