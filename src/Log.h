--- conflicted
+++ resolved
@@ -116,14 +116,9 @@
         std::pair<uint64_t, uint32_t> pos;
     };
 
-<<<<<<< HEAD
-    Log(Context& context,
+    Log(Context* context,
         const ServerConfig& config,
         LogEntryHandlers& entryHandlers,
-=======
-    Log(Context* context,
-        EntryHandlers& entryHandlers,
->>>>>>> 8d04ef4a
         SegmentManager& segmentManager,
         ReplicaManager& replicaManager);
     ~Log();
